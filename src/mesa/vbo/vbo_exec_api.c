--- conflicted
+++ resolved
@@ -726,15 +726,6 @@
 
 void vbo_exec_vtx_destroy( struct vbo_exec_context *exec )
 {
-<<<<<<< HEAD
-   GLcontext *ctx = exec->ctx;
-   if (exec->vtx.bufferobj->Name) {
-      ctx->Driver.UnmapBuffer(ctx, GL_ARRAY_BUFFER_ARB, exec->vtx.bufferobj);
-      ctx->Driver.DeleteBuffer(ctx, exec->vtx.bufferobj);
-      exec->vtx.bufferobj = NULL;
-   }
-   else {
-=======
    if (exec->vtx.bufferobj->Name) {
       /* using a real VBO for vertex data */
       GLcontext *ctx = exec->ctx;
@@ -742,7 +733,6 @@
    }
    else {
       /* just using malloc'd space for vertex data */
->>>>>>> 1e3a44fa
       if (exec->vtx.buffer_map) {
          ALIGN_FREE(exec->vtx.buffer_map);
          exec->vtx.buffer_map = NULL;
