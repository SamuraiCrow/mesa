--- conflicted
+++ resolved
@@ -560,7 +560,6 @@
 _mesa_ffs(int32_t i)
 {
 #if (defined(_WIN32) && !defined(__MINGW32__) ) || defined(__IBMC__) || defined(__IBMCPP__)
-<<<<<<< HEAD
    register int bit = 0;
    if (i != 0) {
       if ((i & 0xffff) == 0) {
@@ -580,26 +579,8 @@
          i >>= 1;
       }
       bit++;
-=======
-   register int32_t bit = 1;
-   if ((i & 0xffff) == 0) {
-      bit += 16;
-      i >>= 16;
->>>>>>> e6887a57
-   }
-   if ((i & 0xff) == 0) {
-      bit += 8;
-      i >>= 8;
-   }
-   if ((i & 0xf) == 0) {
-      bit += 4;
-      i >>= 4;
-   }
-   if ((i & 0x3) == 0) {
-      bit += 2;
-      i >>= 2;
-   }
-   return (i) ? (bit + ((i + 1) & 0x01)) : 0;
+   }
+   return bit;
 #else
    return ffs(i);
 #endif
