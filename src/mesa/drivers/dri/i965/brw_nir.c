/*
 * Copyright © 2014 Intel Corporation
 *
 * Permission is hereby granted, free of charge, to any person obtaining a
 * copy of this software and associated documentation files (the "Software"),
 * to deal in the Software without restriction, including without limitation
 * the rights to use, copy, modify, merge, publish, distribute, sublicense,
 * and/or sell copies of the Software, and to permit persons to whom the
 * Software is furnished to do so, subject to the following conditions:
 *
 * The above copyright notice and this permission notice (including the next
 * paragraph) shall be included in all copies or substantial portions of the
 * Software.
 *
 * THE SOFTWARE IS PROVIDED "AS IS", WITHOUT WARRANTY OF ANY KIND, EXPRESS OR
 * IMPLIED, INCLUDING BUT NOT LIMITED TO THE WARRANTIES OF MERCHANTABILITY,
 * FITNESS FOR A PARTICULAR PURPOSE AND NONINFRINGEMENT.  IN NO EVENT SHALL
 * THE AUTHORS OR COPYRIGHT HOLDERS BE LIABLE FOR ANY CLAIM, DAMAGES OR OTHER
 * LIABILITY, WHETHER IN AN ACTION OF CONTRACT, TORT OR OTHERWISE, ARISING
 * FROM, OUT OF OR IN CONNECTION WITH THE SOFTWARE OR THE USE OR OTHER DEALINGS
 * IN THE SOFTWARE.
 */

#include "brw_nir.h"
#include "brw_shader.h"
#include "compiler/nir/glsl_to_nir.h"
#include "compiler/nir/nir_builder.h"
#include "program/prog_to_nir.h"

static bool
is_input(nir_intrinsic_instr *intrin)
{
   return intrin->intrinsic == nir_intrinsic_load_input ||
          intrin->intrinsic == nir_intrinsic_load_per_vertex_input;
}

static bool
is_output(nir_intrinsic_instr *intrin)
{
   return intrin->intrinsic == nir_intrinsic_load_output ||
          intrin->intrinsic == nir_intrinsic_load_per_vertex_output ||
          intrin->intrinsic == nir_intrinsic_store_output ||
          intrin->intrinsic == nir_intrinsic_store_per_vertex_output;
}

/**
 * In many cases, we just add the base and offset together, so there's no
 * reason to keep them separate.  Sometimes, combining them is essential:
 * if a shader only accesses part of a compound variable (such as a matrix
 * or array), the variable's base may not actually exist in the VUE map.
 *
 * This pass adds constant offsets to instr->const_index[0], and resets
 * the offset source to 0.  Non-constant offsets remain unchanged - since
 * we don't know what part of a compound variable is accessed, we allocate
 * storage for the entire thing.
 */
struct add_const_offset_to_base_params {
   nir_builder b;
   nir_variable_mode mode;
};

static bool
add_const_offset_to_base_block(nir_block *block, void *closure)
{
   struct add_const_offset_to_base_params *params = closure;
   nir_builder *b = &params->b;

   nir_foreach_instr_safe(block, instr) {
      if (instr->type != nir_instr_type_intrinsic)
         continue;

      nir_intrinsic_instr *intrin = nir_instr_as_intrinsic(instr);

      if ((params->mode == nir_var_shader_in && is_input(intrin)) ||
          (params->mode == nir_var_shader_out && is_output(intrin))) {
         nir_src *offset = nir_get_io_offset_src(intrin);
         nir_const_value *const_offset = nir_src_as_const_value(*offset);

         if (const_offset) {
            intrin->const_index[0] += const_offset->u[0];
            b->cursor = nir_before_instr(&intrin->instr);
            nir_instr_rewrite_src(&intrin->instr, offset,
                                  nir_src_for_ssa(nir_imm_int(b, 0)));
         }
      }
   }
   return true;
}

static void
add_const_offset_to_base(nir_shader *nir, nir_variable_mode mode)
{
   struct add_const_offset_to_base_params params = { .mode = mode };

   nir_foreach_function(nir, f) {
      if (f->impl) {
         nir_builder_init(&params.b, f->impl);
         nir_foreach_block(f->impl, add_const_offset_to_base_block, &params);
      }
   }
}

static bool
remap_vs_attrs(nir_block *block, void *closure)
{
   GLbitfield64 inputs_read = *((GLbitfield64 *) closure);

   nir_foreach_instr(block, instr) {
      if (instr->type != nir_instr_type_intrinsic)
         continue;

      nir_intrinsic_instr *intrin = nir_instr_as_intrinsic(instr);

      if (intrin->intrinsic == nir_intrinsic_load_input) {
         /* Attributes come in a contiguous block, ordered by their
          * gl_vert_attrib value.  That means we can compute the slot
          * number for an attribute by masking out the enabled attributes
          * before it and counting the bits.
          */
         int attr = intrin->const_index[0];
         int slot = _mesa_bitcount_64(inputs_read & BITFIELD64_MASK(attr));

         intrin->const_index[0] = 4 * slot;
      }
   }
   return true;
}

static bool
remap_inputs_with_vue_map(nir_block *block, void *closure)
{
   const struct brw_vue_map *vue_map = closure;

   nir_foreach_instr(block, instr) {
      if (instr->type != nir_instr_type_intrinsic)
         continue;

      nir_intrinsic_instr *intrin = nir_instr_as_intrinsic(instr);

      if (intrin->intrinsic == nir_intrinsic_load_input ||
          intrin->intrinsic == nir_intrinsic_load_per_vertex_input) {
         int vue_slot = vue_map->varying_to_slot[intrin->const_index[0]];
         assert(vue_slot != -1);
         intrin->const_index[0] = vue_slot;
      }
   }
   return true;
}

struct remap_patch_urb_offsets_state {
   nir_builder b;
   const struct brw_vue_map *vue_map;
};

static bool
remap_patch_urb_offsets(nir_block *block, void *closure)
{
   struct remap_patch_urb_offsets_state *state = closure;

   nir_foreach_instr_safe(block, instr) {
      if (instr->type != nir_instr_type_intrinsic)
         continue;

      nir_intrinsic_instr *intrin = nir_instr_as_intrinsic(instr);

      gl_shader_stage stage = state->b.shader->stage;

      if ((stage == MESA_SHADER_TESS_CTRL && is_output(intrin)) ||
          (stage == MESA_SHADER_TESS_EVAL && is_input(intrin))) {
         int vue_slot = state->vue_map->varying_to_slot[intrin->const_index[0]];
         assert(vue_slot != -1);
         intrin->const_index[0] = vue_slot;

         nir_src *vertex = nir_get_io_vertex_index_src(intrin);
         if (vertex) {
            nir_const_value *const_vertex = nir_src_as_const_value(*vertex);
            if (const_vertex) {
               intrin->const_index[0] += const_vertex->u[0] *
                                         state->vue_map->num_per_vertex_slots;
            } else {
               state->b.cursor = nir_before_instr(&intrin->instr);

               /* Multiply by the number of per-vertex slots. */
               nir_ssa_def *vertex_offset =
                  nir_imul(&state->b,
                           nir_ssa_for_src(&state->b, *vertex, 1),
                           nir_imm_int(&state->b,
                                       state->vue_map->num_per_vertex_slots));

               /* Add it to the existing offset */
               nir_src *offset = nir_get_io_offset_src(intrin);
               nir_ssa_def *total_offset =
                  nir_iadd(&state->b, vertex_offset,
                           nir_ssa_for_src(&state->b, *offset, 1));

               nir_instr_rewrite_src(&intrin->instr, offset,
                                     nir_src_for_ssa(total_offset));
            }
         }
      }
   }
   return true;
}

void
brw_nir_lower_vs_inputs(nir_shader *nir,
                        const struct brw_device_info *devinfo,
                        bool is_scalar,
                        bool use_legacy_snorm_formula,
                        const uint8_t *vs_attrib_wa_flags)
{
   /* Start with the location of the variable's base. */
   foreach_list_typed(nir_variable, var, node, &nir->inputs) {
      var->data.driver_location = var->data.location;
   }

   /* Now use nir_lower_io to walk dereference chains.  Attribute arrays
    * are loaded as one vec4 per element (or matrix column), so we use
    * type_size_vec4 here.
    */
   nir_lower_io(nir, nir_var_shader_in, type_size_vec4);

   /* This pass needs actual constants */
   nir_opt_constant_folding(nir);

   add_const_offset_to_base(nir, nir_var_shader_in);

   brw_nir_apply_attribute_workarounds(nir, use_legacy_snorm_formula,
                                       vs_attrib_wa_flags);

   if (is_scalar) {
      /* Finally, translate VERT_ATTRIB_* values into the actual registers.
       *
       * Note that we can use nir->info.inputs_read instead of
       * key->inputs_read since the two are identical aside from Gen4-5
       * edge flag differences.
       */
      GLbitfield64 inputs_read = nir->info.inputs_read;

      nir_foreach_function(nir, function) {
         if (function->impl) {
            nir_foreach_block(function->impl, remap_vs_attrs, &inputs_read);
         }
      }
   }
}

void
brw_nir_lower_vue_inputs(nir_shader *nir, bool is_scalar,
                         const struct brw_vue_map *vue_map)
{
   foreach_list_typed(nir_variable, var, node, &nir->inputs) {
      var->data.driver_location = var->data.location;
   }

   /* Inputs are stored in vec4 slots, so use type_size_vec4(). */
   nir_lower_io(nir, nir_var_shader_in, type_size_vec4);

   if (is_scalar || nir->stage != MESA_SHADER_GEOMETRY) {
      /* This pass needs actual constants */
      nir_opt_constant_folding(nir);

      add_const_offset_to_base(nir, nir_var_shader_in);

      nir_foreach_function(nir, function) {
         if (function->impl) {
            nir_foreach_block(function->impl, remap_inputs_with_vue_map,
                              (void *) vue_map);
         }
      }
   }
}

void
brw_nir_lower_tes_inputs(nir_shader *nir, const struct brw_vue_map *vue_map)
{
   struct remap_patch_urb_offsets_state state;
   state.vue_map = vue_map;

   foreach_list_typed(nir_variable, var, node, &nir->inputs) {
      var->data.driver_location = var->data.location;
   }

   nir_lower_io(nir, nir_var_shader_in, type_size_vec4);

   /* This pass needs actual constants */
   nir_opt_constant_folding(nir);

   add_const_offset_to_base(nir, nir_var_shader_in);

   nir_foreach_function(nir, function) {
      if (function->impl) {
         nir_builder_init(&state.b, function->impl);
         nir_foreach_block(function->impl, remap_patch_urb_offsets, &state);
      }
   }
}

void
brw_nir_lower_fs_inputs(nir_shader *nir)
{
   nir_assign_var_locations(&nir->inputs, &nir->num_inputs, type_size_scalar);
   nir_lower_io(nir, nir_var_shader_in, type_size_scalar);
}

void
brw_nir_lower_vue_outputs(nir_shader *nir,
                          bool is_scalar)
{
   if (is_scalar) {
      nir_assign_var_locations(&nir->outputs, &nir->num_outputs,
                               type_size_vec4_times_4);
      nir_lower_io(nir, nir_var_shader_out, type_size_vec4_times_4);
   } else {
      nir_foreach_variable(var, &nir->outputs)
         var->data.driver_location = var->data.location;
      nir_lower_io(nir, nir_var_shader_out, type_size_vec4);
   }
}

void
brw_nir_lower_tcs_outputs(nir_shader *nir, const struct brw_vue_map *vue_map)
{
   struct remap_patch_urb_offsets_state state;
   state.vue_map = vue_map;

   nir_foreach_variable(var, &nir->outputs) {
      var->data.driver_location = var->data.location;
   }

   nir_lower_io(nir, nir_var_shader_out, type_size_vec4);

   /* This pass needs actual constants */
   nir_opt_constant_folding(nir);

   add_const_offset_to_base(nir, nir_var_shader_out);

   nir_foreach_function(nir, function) {
      if (function->impl) {
         nir_builder_init(&state.b, function->impl);
         nir_foreach_block(function->impl, remap_patch_urb_offsets, &state);
      }
   }
}

void
brw_nir_lower_fs_outputs(nir_shader *nir)
{
   nir_assign_var_locations(&nir->outputs, &nir->num_outputs,
                            type_size_scalar);
   nir_lower_io(nir, nir_var_shader_out, type_size_scalar);
}

static int
type_size_scalar_bytes(const struct glsl_type *type)
{
   return type_size_scalar(type) * 4;
}

static int
type_size_vec4_bytes(const struct glsl_type *type)
{
   return type_size_vec4(type) * 16;
}

static void
brw_nir_lower_uniforms(nir_shader *nir, bool is_scalar)
{
   if (is_scalar) {
      nir_assign_var_locations(&nir->uniforms, &nir->num_uniforms,
                               type_size_scalar_bytes);
      nir_lower_io(nir, nir_var_uniform, type_size_scalar_bytes);
   } else {
      nir_assign_var_locations(&nir->uniforms, &nir->num_uniforms,
                               type_size_vec4_bytes);
      nir_lower_io(nir, nir_var_uniform, type_size_vec4_bytes);
   }
}

static void
brw_nir_lower_shared(nir_shader *nir)
{
   nir_assign_var_locations(&nir->shared, &nir->num_shared,
                            type_size_scalar_bytes);
   nir_lower_io(nir, nir_var_shared, type_size_scalar_bytes);
}

#define OPT(pass, ...) ({                                  \
   bool this_progress = false;                             \
   NIR_PASS(this_progress, nir, pass, ##__VA_ARGS__);      \
   if (this_progress)                                      \
      progress = true;                                     \
   this_progress;                                          \
})

#define OPT_V(pass, ...) NIR_PASS_V(nir, pass, ##__VA_ARGS__)

static nir_shader *
nir_optimize(nir_shader *nir, bool is_scalar)
{
   bool progress;
   do {
      progress = false;
      OPT_V(nir_lower_vars_to_ssa);

      if (is_scalar) {
         OPT_V(nir_lower_alu_to_scalar);
      }

      OPT(nir_copy_prop);

      if (is_scalar) {
         OPT_V(nir_lower_phis_to_scalar);
      }

      OPT(nir_copy_prop);
      OPT(nir_opt_dce);
      OPT(nir_opt_cse);
      OPT(nir_opt_peephole_select);
      OPT(nir_opt_algebraic);
      OPT(nir_opt_constant_folding);
      OPT(nir_opt_dead_cf);
      OPT(nir_opt_remove_phis);
      OPT(nir_opt_undef);
   } while (progress);

   return nir;
}

/* Does some simple lowering and runs the standard suite of optimizations
 *
 * This is intended to be called more-or-less directly after you get the
 * shader out of GLSL or some other source.  While it is geared towards i965,
 * it is not at all generator-specific except for the is_scalar flag.  Even
 * there, it is safe to call with is_scalar = false for a shader that is
 * intended for the FS backend as long as nir_optimize is called again with
 * is_scalar = true to scalarize everything prior to code gen.
 */
nir_shader *
brw_preprocess_nir(nir_shader *nir, bool is_scalar)
{
   bool progress; /* Written by OPT and OPT_V */
   (void)progress;

   if (nir->stage == MESA_SHADER_GEOMETRY)
      OPT(nir_lower_gs_intrinsics);

   static const nir_lower_tex_options tex_options = {
      .lower_txp = ~0,
   };

   OPT(nir_lower_tex, &tex_options);
   OPT(nir_normalize_cubemap_coords);

   OPT(nir_lower_global_vars_to_local);

   OPT(nir_split_var_copies);

   nir = nir_optimize(nir, is_scalar);

   if (is_scalar) {
      OPT_V(nir_lower_load_const_to_scalar);
   }

   /* Lower a bunch of stuff */
   OPT_V(nir_lower_var_copies);

   /* Get rid of split copies */
   nir = nir_optimize(nir, is_scalar);

   OPT(nir_remove_dead_variables, nir_var_local);

   return nir;
}

<<<<<<< HEAD
/** Lower input and output loads and stores for i965. */
nir_shader *
brw_nir_lower_io(nir_shader *nir,
                 const struct brw_device_info *devinfo,
                 bool is_scalar,
                 bool use_legacy_snorm_formula,
                 const uint8_t *vs_attrib_wa_flags)
{
   bool progress; /* Written by OPT and OPT_V */
   (void)progress;

   OPT_V(brw_nir_lower_inputs, devinfo, is_scalar,
         use_legacy_snorm_formula, vs_attrib_wa_flags);
   OPT_V(brw_nir_lower_outputs, devinfo, is_scalar);
   if (nir->stage == MESA_SHADER_COMPUTE)
      OPT_V(brw_nir_lower_shared);
   OPT_V(nir_lower_io, nir_var_all, is_scalar ? type_size_scalar : type_size_vec4);

   return nir_optimize(nir, is_scalar);
}

=======
>>>>>>> 1be95379
/* Prepare the given shader for codegen
 *
 * This function is intended to be called right before going into the actual
 * backend and is highly backend-specific.  Also, once this function has been
 * called on a shader, it will no longer be in SSA form so most optimizations
 * will not work.
 */
nir_shader *
brw_postprocess_nir(nir_shader *nir,
                    const struct brw_device_info *devinfo,
                    bool is_scalar)
{
   bool debug_enabled =
      (INTEL_DEBUG & intel_debug_flag_for_shader_stage(nir->stage));

   bool progress; /* Written by OPT and OPT_V */
   (void)progress;

   nir = nir_optimize(nir, is_scalar);

   if (devinfo->gen >= 6) {
      /* Try and fuse multiply-adds */
//      OPT(brw_nir_opt_peephole_ffma);
   }

   OPT(nir_opt_algebraic_late);

   OPT(nir_lower_locals_to_regs);

   OPT_V(nir_lower_to_source_mods);
   OPT(nir_copy_prop);
   OPT(nir_opt_dce);

   if (unlikely(debug_enabled)) {
      /* Re-index SSA defs so we print more sensible numbers. */
      nir_foreach_function(nir, function) {
         if (function->impl)
            nir_index_ssa_defs(function->impl);
      }

      fprintf(stderr, "NIR (SSA form) for %s shader:\n",
              _mesa_shader_stage_to_string(nir->stage));
      nir_print_shader(nir, stderr);
   }

   OPT_V(nir_convert_from_ssa, true);

   if (!is_scalar) {
      OPT_V(nir_move_vec_src_uses_to_dest);
      OPT(nir_lower_vec_to_movs);
   }

   /* This is the last pass we run before we start emitting stuff.  It
    * determines when we need to insert boolean resolves on Gen <= 5.  We
    * run it last because it stashes data in instr->pass_flags and we don't
    * want that to be squashed by other NIR passes.
    */
   if (devinfo->gen <= 5)
      brw_nir_analyze_boolean_resolves(nir);

   nir_sweep(nir);

   if (unlikely(debug_enabled)) {
      fprintf(stderr, "NIR (final form) for %s shader:\n",
              _mesa_shader_stage_to_string(nir->stage));
      nir_print_shader(nir, stderr);
   }

   return nir;
}

nir_shader *
brw_create_nir(struct brw_context *brw,
               const struct gl_shader_program *shader_prog,
               const struct gl_program *prog,
               gl_shader_stage stage,
               bool is_scalar)
{
   struct gl_context *ctx = &brw->ctx;
   const nir_shader_compiler_options *options =
      ctx->Const.ShaderCompilerOptions[stage].NirOptions;
   bool progress;
   nir_shader *nir;

   /* First, lower the GLSL IR or Mesa IR to NIR */
   if (shader_prog) {
      nir = glsl_to_nir(shader_prog, stage, options);
   } else {
      nir = prog_to_nir(prog, options);
      OPT_V(nir_convert_to_ssa); /* turn registers into SSA */
   }
   nir_validate_shader(nir);

   (void)progress;

   nir = brw_preprocess_nir(nir, is_scalar);

   OPT(nir_lower_system_values);
   OPT_V(brw_nir_lower_uniforms, is_scalar);

   if (shader_prog) {
      OPT_V(nir_lower_samplers, shader_prog);
      OPT_V(nir_lower_atomics, shader_prog);
   }

<<<<<<< HEAD
   if (nir->stage != MESA_SHADER_VERTEX &&
       nir->stage != MESA_SHADER_TESS_CTRL &&
       nir->stage != MESA_SHADER_TESS_EVAL &&
       nir->stage != MESA_SHADER_FRAGMENT) {
      nir = brw_nir_lower_io(nir, devinfo, is_scalar, false, NULL);
   }

=======
>>>>>>> 1be95379
   return nir;
}

nir_shader *
brw_nir_apply_sampler_key(nir_shader *nir,
                          const struct brw_device_info *devinfo,
                          const struct brw_sampler_prog_key_data *key_tex,
                          bool is_scalar)
{
   nir_lower_tex_options tex_options = { 0 };

   /* Iron Lake and prior require lowering of all rectangle textures */
   if (devinfo->gen < 6)
      tex_options.lower_rect = true;

   /* Prior to Broadwell, our hardware can't actually do GL_CLAMP */
   if (devinfo->gen < 8) {
      tex_options.saturate_s = key_tex->gl_clamp_mask[0];
      tex_options.saturate_t = key_tex->gl_clamp_mask[1];
      tex_options.saturate_r = key_tex->gl_clamp_mask[2];
   }

   /* Prior to Haswell, we have to fake texture swizzle */
   for (unsigned s = 0; s < MAX_SAMPLERS; s++) {
      if (key_tex->swizzles[s] == SWIZZLE_NOOP)
         continue;

      tex_options.swizzle_result |= (1 << s);
      for (unsigned c = 0; c < 4; c++)
         tex_options.swizzles[s][c] = GET_SWZ(key_tex->swizzles[s], c);
   }

   if (nir_lower_tex(nir, &tex_options)) {
      nir_validate_shader(nir);
      nir = nir_optimize(nir, is_scalar);
   }

   return nir;
}

enum brw_reg_type
brw_type_for_nir_type(nir_alu_type type)
{
   switch (type) {
   case nir_type_uint:
      return BRW_REGISTER_TYPE_UD;
   case nir_type_bool:
   case nir_type_int:
      return BRW_REGISTER_TYPE_D;
   case nir_type_float:
      return BRW_REGISTER_TYPE_F;
   default:
      unreachable("unknown type");
   }

   return BRW_REGISTER_TYPE_F;
}

/* Returns the glsl_base_type corresponding to a nir_alu_type.
 * This is used by both brw_vec4_nir and brw_fs_nir.
 */
enum glsl_base_type
brw_glsl_base_type_for_nir_type(nir_alu_type type)
{
   switch (type) {
   case nir_type_float:
      return GLSL_TYPE_FLOAT;

   case nir_type_int:
      return GLSL_TYPE_INT;

   case nir_type_uint:
      return GLSL_TYPE_UINT;

   default:
      unreachable("bad type");
   }
}<|MERGE_RESOLUTION|>--- conflicted
+++ resolved
@@ -377,7 +377,7 @@
    }
 }
 
-static void
+void
 brw_nir_lower_shared(nir_shader *nir)
 {
    nir_assign_var_locations(&nir->shared, &nir->num_shared,
@@ -473,30 +473,6 @@
    return nir;
 }
 
-<<<<<<< HEAD
-/** Lower input and output loads and stores for i965. */
-nir_shader *
-brw_nir_lower_io(nir_shader *nir,
-                 const struct brw_device_info *devinfo,
-                 bool is_scalar,
-                 bool use_legacy_snorm_formula,
-                 const uint8_t *vs_attrib_wa_flags)
-{
-   bool progress; /* Written by OPT and OPT_V */
-   (void)progress;
-
-   OPT_V(brw_nir_lower_inputs, devinfo, is_scalar,
-         use_legacy_snorm_formula, vs_attrib_wa_flags);
-   OPT_V(brw_nir_lower_outputs, devinfo, is_scalar);
-   if (nir->stage == MESA_SHADER_COMPUTE)
-      OPT_V(brw_nir_lower_shared);
-   OPT_V(nir_lower_io, nir_var_all, is_scalar ? type_size_scalar : type_size_vec4);
-
-   return nir_optimize(nir, is_scalar);
-}
-
-=======
->>>>>>> 1be95379
 /* Prepare the given shader for codegen
  *
  * This function is intended to be called right before going into the actual
@@ -602,16 +578,9 @@
       OPT_V(nir_lower_atomics, shader_prog);
    }
 
-<<<<<<< HEAD
-   if (nir->stage != MESA_SHADER_VERTEX &&
-       nir->stage != MESA_SHADER_TESS_CTRL &&
-       nir->stage != MESA_SHADER_TESS_EVAL &&
-       nir->stage != MESA_SHADER_FRAGMENT) {
-      nir = brw_nir_lower_io(nir, devinfo, is_scalar, false, NULL);
-   }
-
-=======
->>>>>>> 1be95379
+   if (nir->stage == MESA_SHADER_COMPUTE)
+      OPT_V(brw_nir_lower_shared);
+
    return nir;
 }
 
