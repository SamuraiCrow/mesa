/**************************************************************************
 * 
 * Copyright 2008 Tungsten Graphics, Inc., Cedar Park, Texas.
 * All Rights Reserved.
 *
 * Permission is hereby granted, free of charge, to any person obtaining a
 * copy of this software and associated documentation files (the
 * "Software"), to deal in the Software without restriction, including
 * without limitation the rights to use, copy, modify, merge, publish,
 * distribute, sub license, and/or sell copies of the Software, and to
 * permit persons to whom the Software is furnished to do so, subject to
 * the following conditions:
 * 
 * The above copyright notice and this permission notice (including the
 * next paragraph) shall be included in all copies or substantial portions
 * of the Software.
 * 
 * THE SOFTWARE IS PROVIDED "AS IS", WITHOUT WARRANTY OF ANY KIND, EXPRESS
 * OR IMPLIED, INCLUDING BUT NOT LIMITED TO THE WARRANTIES OF
 * MERCHANTABILITY, FITNESS FOR A PARTICULAR PURPOSE AND NON-INFRINGEMENT.
 * IN NO EVENT SHALL TUNGSTEN GRAPHICS AND/OR ITS SUPPLIERS BE LIABLE FOR
 * ANY CLAIM, DAMAGES OR OTHER LIABILITY, WHETHER IN AN ACTION OF CONTRACT,
 * TORT OR OTHERWISE, ARISING FROM, OUT OF OR IN CONNECTION WITH THE
 * SOFTWARE OR THE USE OR OTHER DEALINGS IN THE SOFTWARE.
 * 
 **************************************************************************/

/**
 * Polygon stipple stage:  implement polygon stipple with texture map and
 * fragment program.  The fragment program samples the texture and does
 * a fragment kill for the stipple-failing fragments.
 *
 * Authors:  Brian Paul
 */


#include "pipe/p_context.h"
#include "pipe/p_defines.h"
#include "pipe/p_shader_tokens.h"

#include "util/u_format.h"
#include "util/u_math.h"
#include "util/u_memory.h"

#include "tgsi/tgsi_transform.h"
#include "tgsi/tgsi_dump.h"

#include "draw_context.h"
#include "draw_pipe.h"



/**
 * Subclass of pipe_shader_state to carry extra fragment shader info.
 */
struct pstip_fragment_shader
{
   struct pipe_shader_state state;
   void *driver_fs;
   void *pstip_fs;
   uint sampler_unit;
};


/**
 * Subclass of draw_stage
 */
struct pstip_stage
{
   struct draw_stage stage;

   void *sampler_cso;
   struct pipe_texture *texture;
   uint num_samplers;
   uint num_textures;

   /*
    * Currently bound state
    */
   struct pstip_fragment_shader *fs;
   struct {
      void *samplers[PIPE_MAX_SAMPLERS];
      struct pipe_texture *textures[PIPE_MAX_SAMPLERS];
      const struct pipe_poly_stipple *stipple;
   } state;

   /*
    * Driver interface/override functions
    */
   void * (*driver_create_fs_state)(struct pipe_context *,
                                    const struct pipe_shader_state *);
   void (*driver_bind_fs_state)(struct pipe_context *, void *);
   void (*driver_delete_fs_state)(struct pipe_context *, void *);

   void (*driver_bind_sampler_states)(struct pipe_context *, unsigned, void **);

   void (*driver_set_sampler_textures)(struct pipe_context *, unsigned,
                                       struct pipe_texture **);

   void (*driver_set_polygon_stipple)(struct pipe_context *,
                                      const struct pipe_poly_stipple *);

   struct pipe_context *pipe;
};



/**
 * Subclass of tgsi_transform_context, used for transforming the
 * user's fragment shader to add the special AA instructions.
 */
struct pstip_transform_context {
   struct tgsi_transform_context base;
   uint tempsUsed;  /**< bitmask */
   int wincoordInput;
   int maxInput;
   uint samplersUsed;  /**< bitfield of samplers used */
   int freeSampler;  /** an available sampler for the pstipple */
   int texTemp;  /**< temp registers */
   int numImmed;
   boolean firstInstruction;
};


/**
 * TGSI declaration transform callback.
 * Look for a free sampler, a free input attrib, and two free temp regs.
 */
static void
pstip_transform_decl(struct tgsi_transform_context *ctx,
                     struct tgsi_full_declaration *decl)
{
   struct pstip_transform_context *pctx = (struct pstip_transform_context *) ctx;

   if (decl->Declaration.File == TGSI_FILE_SAMPLER) {
      uint i;
      for (i = decl->Range.First;
           i <= decl->Range.Last; i++) {
         pctx->samplersUsed |= 1 << i;
      }
   }
   else if (decl->Declaration.File == TGSI_FILE_INPUT) {
      pctx->maxInput = MAX2(pctx->maxInput, (int) decl->Range.Last);
      if (decl->Semantic.Name == TGSI_SEMANTIC_POSITION)
         pctx->wincoordInput = (int) decl->Range.First;
   }
   else if (decl->Declaration.File == TGSI_FILE_TEMPORARY) {
      uint i;
      for (i = decl->Range.First;
           i <= decl->Range.Last; i++) {
         pctx->tempsUsed |= (1 << i);
      }
   }

   ctx->emit_declaration(ctx, decl);
}


static void
pstip_transform_immed(struct tgsi_transform_context *ctx,
                      struct tgsi_full_immediate *immed)
{
   struct pstip_transform_context *pctx = (struct pstip_transform_context *) ctx;
   pctx->numImmed++;
}


/**
 * Find the lowest zero bit in the given word, or -1 if bitfield is all ones.
 */
static int
free_bit(uint bitfield)
{
   int i;
   for (i = 0; i < 32; i++) {
      if ((bitfield & (1 << i)) == 0)
         return i;
   }
   return -1;
}


/**
 * TGSI instruction transform callback.
 * Replace writes to result.color w/ a temp reg.
 * Upon END instruction, insert texture sampling code for antialiasing.
 */
static void
pstip_transform_inst(struct tgsi_transform_context *ctx,
                     struct tgsi_full_instruction *inst)
{
   struct pstip_transform_context *pctx = (struct pstip_transform_context *) ctx;

   if (pctx->firstInstruction) {
      /* emit our new declarations before the first instruction */

      struct tgsi_full_declaration decl;
      struct tgsi_full_instruction newInst;
      uint i;
      int wincoordInput;

      /* find free sampler */
      pctx->freeSampler = free_bit(pctx->samplersUsed);
      if (pctx->freeSampler >= PIPE_MAX_SAMPLERS)
         pctx->freeSampler = PIPE_MAX_SAMPLERS - 1;

      if (pctx->wincoordInput < 0)
         wincoordInput = pctx->maxInput + 1;
      else
         wincoordInput = pctx->wincoordInput;

      /* find one free temp reg */
      for (i = 0; i < 32; i++) {
         if ((pctx->tempsUsed & (1 << i)) == 0) {
            /* found a free temp */
            if (pctx->texTemp < 0)
               pctx->texTemp  = i;
            else
               break;
         }
      }
      assert(pctx->texTemp >= 0);

      if (pctx->wincoordInput < 0) {
         /* declare new position input reg */
         decl = tgsi_default_full_declaration();
         decl.Declaration.File = TGSI_FILE_INPUT;
         decl.Declaration.Interpolate = TGSI_INTERPOLATE_LINEAR; /* XXX? */
         decl.Declaration.Semantic = 1;
         decl.Semantic.Name = TGSI_SEMANTIC_POSITION;
         decl.Semantic.Index = 0;
         decl.Range.First = 
            decl.Range.Last = wincoordInput;
         ctx->emit_declaration(ctx, &decl);
      }

      /* declare new sampler */
      decl = tgsi_default_full_declaration();
      decl.Declaration.File = TGSI_FILE_SAMPLER;
      decl.Range.First = 
      decl.Range.Last = pctx->freeSampler;
      ctx->emit_declaration(ctx, &decl);

      /* declare new temp regs */
      decl = tgsi_default_full_declaration();
      decl.Declaration.File = TGSI_FILE_TEMPORARY;
      decl.Range.First = 
      decl.Range.Last = pctx->texTemp;
      ctx->emit_declaration(ctx, &decl);

      /* emit immediate = {1/32, 1/32, 1, 1}
       * The index/position of this immediate will be pctx->numImmed
       */
      {
         static const float value[4] = { 1.0/32, 1.0/32, 1.0, 1.0 };
         struct tgsi_full_immediate immed;
         uint size = 4;
         immed = tgsi_default_full_immediate();
         immed.Immediate.NrTokens = 1 + size; /* one for the token itself */
         immed.u[0].Float = value[0];
         immed.u[1].Float = value[1];
         immed.u[2].Float = value[2];
         immed.u[3].Float = value[3];
         ctx->emit_immediate(ctx, &immed);
      }

      pctx->firstInstruction = FALSE;


      /* 
       * Insert new MUL/TEX/KILP instructions at start of program
       * Take gl_FragCoord, divide by 32 (stipple size), sample the
       * texture and kill fragment if needed.
       *
       * We'd like to use non-normalized texcoords to index into a RECT
       * texture, but we can only use GL_REPEAT wrap mode with normalized
       * texcoords.  Darn.
       */

      /* MUL texTemp, INPUT[wincoord], 1/32; */
      newInst = tgsi_default_full_instruction();
      newInst.Instruction.Opcode = TGSI_OPCODE_MUL;
      newInst.Instruction.NumDstRegs = 1;
      newInst.Dst[0].Register.File = TGSI_FILE_TEMPORARY;
      newInst.Dst[0].Register.Index = pctx->texTemp;
      newInst.Instruction.NumSrcRegs = 2;
      newInst.Src[0].Register.File = TGSI_FILE_INPUT;
      newInst.Src[0].Register.Index = wincoordInput;
      newInst.Src[1].Register.File = TGSI_FILE_IMMEDIATE;
      newInst.Src[1].Register.Index = pctx->numImmed;
      ctx->emit_instruction(ctx, &newInst);

      /* TEX texTemp, texTemp, sampler; */
      newInst = tgsi_default_full_instruction();
      newInst.Instruction.Opcode = TGSI_OPCODE_TEX;
      newInst.Instruction.NumDstRegs = 1;
      newInst.Dst[0].Register.File = TGSI_FILE_TEMPORARY;
      newInst.Dst[0].Register.Index = pctx->texTemp;
      newInst.Instruction.NumSrcRegs = 2;
      newInst.Instruction.Texture = TRUE;
      newInst.Texture.Texture = TGSI_TEXTURE_2D;
      newInst.Src[0].Register.File = TGSI_FILE_TEMPORARY;
      newInst.Src[0].Register.Index = pctx->texTemp;
      newInst.Src[1].Register.File = TGSI_FILE_SAMPLER;
      newInst.Src[1].Register.Index = pctx->freeSampler;
      ctx->emit_instruction(ctx, &newInst);

      /* KIL -texTemp;   # if -texTemp < 0, KILL fragment */
      newInst = tgsi_default_full_instruction();
      newInst.Instruction.Opcode = TGSI_OPCODE_KIL;
      newInst.Instruction.NumDstRegs = 0;
      newInst.Instruction.NumSrcRegs = 1;
      newInst.Src[0].Register.File = TGSI_FILE_TEMPORARY;
      newInst.Src[0].Register.Index = pctx->texTemp;
      newInst.Src[0].Register.Negate = 1;
      ctx->emit_instruction(ctx, &newInst);
   }

   /* emit this instruction */
   ctx->emit_instruction(ctx, inst);
}


/**
 * Generate the frag shader we'll use for doing polygon stipple.
 * This will be the user's shader prefixed with a TEX and KIL instruction.
 */
static boolean
generate_pstip_fs(struct pstip_stage *pstip)
{
   const struct pipe_shader_state *orig_fs = &pstip->fs->state;
   /*struct draw_context *draw = pstip->stage.draw;*/
   struct pipe_shader_state pstip_fs;
   struct pstip_transform_context transform;

#define MAX 1000

   pstip_fs = *orig_fs; /* copy to init */
   pstip_fs.tokens = MALLOC(sizeof(struct tgsi_token) * MAX);
   if (pstip_fs.tokens == NULL)
      return FALSE;

   memset(&transform, 0, sizeof(transform));
   transform.wincoordInput = -1;
   transform.maxInput = -1;
   transform.texTemp = -1;
   transform.firstInstruction = TRUE;
   transform.base.transform_instruction = pstip_transform_inst;
   transform.base.transform_declaration = pstip_transform_decl;
   transform.base.transform_immediate = pstip_transform_immed;

   tgsi_transform_shader(orig_fs->tokens,
                         (struct tgsi_token *) pstip_fs.tokens,
                         MAX, &transform.base);

#if 0 /* DEBUG */
   tgsi_dump(orig_fs->tokens, 0);
   tgsi_dump(pstip_fs.tokens, 0);
#endif

   pstip->fs->sampler_unit = transform.freeSampler;
   assert(pstip->fs->sampler_unit < PIPE_MAX_SAMPLERS);

   pstip->fs->pstip_fs = pstip->driver_create_fs_state(pstip->pipe, &pstip_fs);

   FREE((void *)pstip_fs.tokens);
   return TRUE;
}


/**
 * Load texture image with current stipple pattern.
 */
static void
pstip_update_texture(struct pstip_stage *pstip)
{
   static const uint bit31 = 1 << 31;
   struct pipe_context *pipe = pstip->pipe;
   struct pipe_screen *screen = pipe->screen;
   struct pipe_transfer *transfer;
   const uint *stipple = pstip->state.stipple->stipple;
   uint i, j;
   ubyte *data;

   /* XXX: want to avoid flushing just because we use stipple: 
    */
   pipe->flush( pipe, PIPE_FLUSH_TEXTURE_CACHE, NULL );

   transfer = screen->get_tex_transfer(screen, pstip->texture, 0, 0, 0,
                                       PIPE_TRANSFER_WRITE, 0, 0, 32, 32);
   data = screen->transfer_map(screen, transfer);

   /*
    * Load alpha texture.
    * Note: 0 means keep the fragment, 255 means kill it.
    * We'll negate the texel value and use KILP which kills if value
    * is negative.
    */
   for (i = 0; i < 32; i++) {
      for (j = 0; j < 32; j++) {
         if (stipple[i] & (bit31 >> j)) {
            /* fragment "on" */
            data[i * transfer->stride + j] = 0;
         }
         else {
            /* fragment "off" */
            data[i * transfer->stride + j] = 255;
         }
      }
   }

   /* unmap */
   screen->transfer_unmap(screen, transfer);
   screen->tex_transfer_destroy(transfer);
}


/**
 * Create the texture map we'll use for stippling.
 */
static boolean
pstip_create_texture(struct pstip_stage *pstip)
{
   struct pipe_context *pipe = pstip->pipe;
   struct pipe_screen *screen = pipe->screen;
   struct pipe_texture texTemp;

   memset(&texTemp, 0, sizeof(texTemp));
   texTemp.target = PIPE_TEXTURE_2D;
   texTemp.format = PIPE_FORMAT_A8_UNORM; /* XXX verify supported by driver! */
   texTemp.last_level = 0;
   texTemp.width0 = 32;
   texTemp.height0 = 32;
   texTemp.depth0 = 1;
<<<<<<< HEAD
   util_format_get_block(texTemp.format, &texTemp.block);
=======
>>>>>>> 294bd53d

   pstip->texture = screen->texture_create(screen, &texTemp);
   if (pstip->texture == NULL)
      return FALSE;

   return TRUE;
}


/**
 * Create the sampler CSO that'll be used for stippling.
 */
static boolean
pstip_create_sampler(struct pstip_stage *pstip)
{
   struct pipe_sampler_state sampler;
   struct pipe_context *pipe = pstip->pipe;

   memset(&sampler, 0, sizeof(sampler));
   sampler.wrap_s = PIPE_TEX_WRAP_REPEAT;
   sampler.wrap_t = PIPE_TEX_WRAP_REPEAT;
   sampler.wrap_r = PIPE_TEX_WRAP_REPEAT;
   sampler.min_mip_filter = PIPE_TEX_MIPFILTER_NONE;
   sampler.min_img_filter = PIPE_TEX_FILTER_NEAREST;
   sampler.mag_img_filter = PIPE_TEX_FILTER_NEAREST;
   sampler.normalized_coords = 1;
   sampler.min_lod = 0.0f;
   sampler.max_lod = 0.0f;

   pstip->sampler_cso = pipe->create_sampler_state(pipe, &sampler);
   if (pstip->sampler_cso == NULL)
      return FALSE;
   
   return TRUE;
}


/**
 * When we're about to draw our first stipple polygon in a batch, this function
 * is called to tell the driver to bind our modified fragment shader.
 */
static boolean
bind_pstip_fragment_shader(struct pstip_stage *pstip)
{
   struct draw_context *draw = pstip->stage.draw;
   if (!pstip->fs->pstip_fs &&
       !generate_pstip_fs(pstip))
      return FALSE;

   draw->suspend_flushing = TRUE;
   pstip->driver_bind_fs_state(pstip->pipe, pstip->fs->pstip_fs);
   draw->suspend_flushing = FALSE;
   return TRUE;
}


static INLINE struct pstip_stage *
pstip_stage( struct draw_stage *stage )
{
   return (struct pstip_stage *) stage;
}


static void
pstip_first_tri(struct draw_stage *stage, struct prim_header *header)
{
   struct pstip_stage *pstip = pstip_stage(stage);
   struct pipe_context *pipe = pstip->pipe;
   struct draw_context *draw = stage->draw;
   uint num_samplers;

   assert(stage->draw->rasterizer->poly_stipple_enable);

   /* bind our fragprog */
   if (!bind_pstip_fragment_shader(pstip)) {
      stage->tri = draw_pipe_passthrough_tri;
      stage->tri(stage, header);
      return;
   }
      

   /* how many samplers? */
   /* we'll use sampler/texture[pstip->sampler_unit] for the stipple */
   num_samplers = MAX2(pstip->num_textures, pstip->num_samplers);
   num_samplers = MAX2(num_samplers, pstip->fs->sampler_unit + 1);

   /* plug in our sampler, texture */
   pstip->state.samplers[pstip->fs->sampler_unit] = pstip->sampler_cso;
   pipe_texture_reference(&pstip->state.textures[pstip->fs->sampler_unit],
                          pstip->texture);

   assert(num_samplers <= PIPE_MAX_SAMPLERS);

   draw->suspend_flushing = TRUE;
   pstip->driver_bind_sampler_states(pipe, num_samplers, pstip->state.samplers);
   pstip->driver_set_sampler_textures(pipe, num_samplers, pstip->state.textures);
   draw->suspend_flushing = FALSE;

   /* now really draw first triangle */
   stage->tri = draw_pipe_passthrough_tri;
   stage->tri(stage, header);
}


static void
pstip_flush(struct draw_stage *stage, unsigned flags)
{
   struct draw_context *draw = stage->draw;
   struct pstip_stage *pstip = pstip_stage(stage);
   struct pipe_context *pipe = pstip->pipe;

   stage->tri = pstip_first_tri;
   stage->next->flush( stage->next, flags );

   /* restore original frag shader, texture, sampler state */
   draw->suspend_flushing = TRUE;
   pstip->driver_bind_fs_state(pipe, pstip->fs->driver_fs);
   pstip->driver_bind_sampler_states(pipe, pstip->num_samplers,
                                     pstip->state.samplers);
   pstip->driver_set_sampler_textures(pipe, pstip->num_textures,
                                      pstip->state.textures);
   draw->suspend_flushing = FALSE;
}


static void
pstip_reset_stipple_counter(struct draw_stage *stage)
{
   stage->next->reset_stipple_counter( stage->next );
}


static void
pstip_destroy(struct draw_stage *stage)
{
   struct pstip_stage *pstip = pstip_stage(stage);
   uint i;

   for (i = 0; i < PIPE_MAX_SAMPLERS; i++) {
      pipe_texture_reference(&pstip->state.textures[i], NULL);
   }

   pstip->pipe->delete_sampler_state(pstip->pipe, pstip->sampler_cso);

   pipe_texture_reference(&pstip->texture, NULL);

   draw_free_temp_verts( stage );
   FREE( stage );
}


static struct pstip_stage *
draw_pstip_stage(struct draw_context *draw)
{
   struct pstip_stage *pstip = CALLOC_STRUCT(pstip_stage);

   draw_alloc_temp_verts( &pstip->stage, 8 );

   pstip->stage.draw = draw;
   pstip->stage.name = "pstip";
   pstip->stage.next = NULL;
   pstip->stage.point = draw_pipe_passthrough_point;
   pstip->stage.line = draw_pipe_passthrough_line;
   pstip->stage.tri = pstip_first_tri;
   pstip->stage.flush = pstip_flush;
   pstip->stage.reset_stipple_counter = pstip_reset_stipple_counter;
   pstip->stage.destroy = pstip_destroy;

   return pstip;
}


static struct pstip_stage *
pstip_stage_from_pipe(struct pipe_context *pipe)
{
   struct draw_context *draw = (struct draw_context *) pipe->draw;
   return pstip_stage(draw->pipeline.pstipple);
}


/**
 * This function overrides the driver's create_fs_state() function and
 * will typically be called by the state tracker.
 */
static void *
pstip_create_fs_state(struct pipe_context *pipe,
                       const struct pipe_shader_state *fs)
{
   struct pstip_stage *pstip = pstip_stage_from_pipe(pipe);
   struct pstip_fragment_shader *aafs = CALLOC_STRUCT(pstip_fragment_shader);

   if (aafs) {
      aafs->state = *fs;

      /* pass-through */
      aafs->driver_fs = pstip->driver_create_fs_state(pstip->pipe, fs);
   }

   return aafs;
}


static void
pstip_bind_fs_state(struct pipe_context *pipe, void *fs)
{
   struct pstip_stage *pstip = pstip_stage_from_pipe(pipe);
   struct pstip_fragment_shader *aafs = (struct pstip_fragment_shader *) fs;
   /* save current */
   pstip->fs = aafs;
   /* pass-through */
   pstip->driver_bind_fs_state(pstip->pipe,
                               (aafs ? aafs->driver_fs : NULL));
}


static void
pstip_delete_fs_state(struct pipe_context *pipe, void *fs)
{
   struct pstip_stage *pstip = pstip_stage_from_pipe(pipe);
   struct pstip_fragment_shader *aafs = (struct pstip_fragment_shader *) fs;
   /* pass-through */
   pstip->driver_delete_fs_state(pstip->pipe, aafs->driver_fs);

   if (aafs->pstip_fs)
      pstip->driver_delete_fs_state(pstip->pipe, aafs->pstip_fs);

   FREE(aafs);
}


static void
pstip_bind_sampler_states(struct pipe_context *pipe,
                          unsigned num, void **sampler)
{
   struct pstip_stage *pstip = pstip_stage_from_pipe(pipe);
   uint i;

   /* save current */
   memcpy(pstip->state.samplers, sampler, num * sizeof(void *));
   for (i = num; i < PIPE_MAX_SAMPLERS; i++) {
      pstip->state.samplers[i] = NULL;
   }

   pstip->num_samplers = num;
   /* pass-through */
   pstip->driver_bind_sampler_states(pstip->pipe, num, sampler);
}


static void
pstip_set_sampler_textures(struct pipe_context *pipe,
                           unsigned num, struct pipe_texture **texture)
{
   struct pstip_stage *pstip = pstip_stage_from_pipe(pipe);
   uint i;

   /* save current */
   for (i = 0; i < num; i++) {
      pipe_texture_reference(&pstip->state.textures[i], texture[i]);
   }
   for (; i < PIPE_MAX_SAMPLERS; i++) {
      pipe_texture_reference(&pstip->state.textures[i], NULL);
   }

   pstip->num_textures = num;

   /* pass-through */
   pstip->driver_set_sampler_textures(pstip->pipe, num, texture);
}


static void
pstip_set_polygon_stipple(struct pipe_context *pipe,
                          const struct pipe_poly_stipple *stipple)
{
   struct pstip_stage *pstip = pstip_stage_from_pipe(pipe);

   /* save current */
   pstip->state.stipple = stipple;

   /* pass-through */
   pstip->driver_set_polygon_stipple(pstip->pipe, stipple);

   pstip_update_texture(pstip);
}


/**
 * Called by drivers that want to install this polygon stipple stage
 * into the draw module's pipeline.  This will not be used if the
 * hardware has native support for polygon stipple.
 */
boolean
draw_install_pstipple_stage(struct draw_context *draw,
                            struct pipe_context *pipe)
{
   struct pstip_stage *pstip;

   pipe->draw = (void *) draw;

   /*
    * Create / install pgon stipple drawing / prim stage
    */
   pstip = draw_pstip_stage( draw );
   if (pstip == NULL)
      goto fail;

   draw->pipeline.pstipple = &pstip->stage;

   pstip->pipe = pipe;

   /* create special texture, sampler state */
   if (!pstip_create_texture(pstip))
      goto fail;

   if (!pstip_create_sampler(pstip))
      goto fail;

   /* save original driver functions */
   pstip->driver_create_fs_state = pipe->create_fs_state;
   pstip->driver_bind_fs_state = pipe->bind_fs_state;
   pstip->driver_delete_fs_state = pipe->delete_fs_state;

   pstip->driver_bind_sampler_states = pipe->bind_fragment_sampler_states;
   pstip->driver_set_sampler_textures = pipe->set_fragment_sampler_textures;
   pstip->driver_set_polygon_stipple = pipe->set_polygon_stipple;

   /* override the driver's functions */
   pipe->create_fs_state = pstip_create_fs_state;
   pipe->bind_fs_state = pstip_bind_fs_state;
   pipe->delete_fs_state = pstip_delete_fs_state;

   pipe->bind_fragment_sampler_states = pstip_bind_sampler_states;
   pipe->set_fragment_sampler_textures = pstip_set_sampler_textures;
   pipe->set_polygon_stipple = pstip_set_polygon_stipple;

   return TRUE;

 fail:
   if (pstip)
      pstip->stage.destroy( &pstip->stage );

   return FALSE;
}<|MERGE_RESOLUTION|>--- conflicted
+++ resolved
@@ -432,10 +432,6 @@
    texTemp.width0 = 32;
    texTemp.height0 = 32;
    texTemp.depth0 = 1;
-<<<<<<< HEAD
-   util_format_get_block(texTemp.format, &texTemp.block);
-=======
->>>>>>> 294bd53d
 
    pstip->texture = screen->texture_create(screen, &texTemp);
    if (pstip->texture == NULL)
