--- conflicted
+++ resolved
@@ -169,95 +169,10 @@
     * Note that ptr may be accessed at any time upto the time when the
     * buffer is destroyed, so the data must not be freed before then.
     */
-<<<<<<< HEAD
-   struct pipe_buffer *(*user_buffer_create)(struct pipe_screen *screen,
-                                             void *ptr,
-                                             unsigned bytes);
-
-   /**
-    * Allocate storage for a display target surface.
-    *
-    * Often surfaces which are meant to be blitted to the front screen (i.e.,
-    * display targets) must be allocated with special characteristics, memory
-    * pools, or obtained directly from the windowing system.
-    *
-    * This callback is invoked by the pipe_screenwhen creating a texture marked
-    * with the PIPE_TEXTURE_USAGE_DISPLAY_TARGET flag  to get the underlying
-    * buffer storage.
-    */
-   struct pipe_buffer *(*surface_buffer_create)(struct pipe_screen *screen,
-						unsigned width, unsigned height,
-						enum pipe_format format,
-						unsigned usage,
-						unsigned tex_usage,
-						unsigned *stride);
-
-
-   /**
-    * Map the entire data store of a buffer object into the client's address.
-    * flags is bitmask of PIPE_BUFFER_USAGE_CPU_READ/WRITE flags.
-    */
-   void *(*buffer_map)( struct pipe_screen *screen,
-			struct pipe_buffer *buf,
-			unsigned usage );
-   /**
-    * Map a subrange of the buffer data store into the client's address space.
-    *
-    * The returned pointer is always relative to buffer start, regardless of 
-    * the specified range. This is different from the ARB_map_buffer_range
-    * semantics because we don't forbid multiple mappings of the same buffer
-    * (yet).
-    */
-   void *(*buffer_map_range)( struct pipe_screen *screen,
-                              struct pipe_buffer *buf,
-                              unsigned offset,
-                              unsigned length,
-                              unsigned usage);
-
-   /**
-    * Notify a range that was actually written into.
-    * 
-    * Can only be used if the buffer was mapped with the 
-    * PIPE_BUFFER_USAGE_CPU_WRITE and PIPE_BUFFER_USAGE_FLUSH_EXPLICIT flags 
-    * set.
-    * 
-    * The range is relative to the buffer start, regardless of the range 
-    * specified to buffer_map_range. This is different from the 
-    * ARB_map_buffer_range semantics because we don't forbid multiple mappings 
-    * of the same buffer (yet).
-    * 
-    */
-   void (*buffer_flush_mapped_range)( struct pipe_screen *screen,
-                                      struct pipe_buffer *buf,
-                                      unsigned offset,
-                                      unsigned length);
-
-   /**
-    * Unmap buffer.
-    * 
-    * If the buffer was mapped with PIPE_BUFFER_USAGE_CPU_WRITE flag but not
-    * PIPE_BUFFER_USAGE_FLUSH_EXPLICIT then the pipe driver will
-    * assume that the whole buffer was written. This is mostly for backward 
-    * compatibility purposes and may affect performance -- the state tracker 
-    * should always specify exactly what got written while the buffer was 
-    * mapped.
-    */
-   void (*buffer_unmap)( struct pipe_screen *screen,
-                         struct pipe_buffer *buf );
-
-   void (*buffer_destroy)( struct pipe_buffer *buf );
-
-   /**
-    * Do any special operations to ensure buffer size is correct
-    */
-   void (*update_buffer)( struct pipe_screen *ws,
-                          void *context_private );
-=======
    struct pipe_resource *(*user_buffer_create)(struct pipe_screen *screen,
 					       void *ptr,
 					       unsigned bytes,
 					       unsigned bind_flags);
->>>>>>> 35d960cc
 
    /**
     * Do any special operations to ensure frontbuffer contents are
