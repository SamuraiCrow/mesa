/*
 * Copyright 2010 Jerome Glisse <glisse@freedesktop.org>
 *
 * Permission is hereby granted, free of charge, to any person obtaining a
 * copy of this software and associated documentation files (the "Software"),
 * to deal in the Software without restriction, including without limitation
 * on the rights to use, copy, modify, merge, publish, distribute, sub
 * license, and/or sell copies of the Software, and to permit persons to whom
 * the Software is furnished to do so, subject to the following conditions:
 *
 * The above copyright notice and this permission notice (including the next
 * paragraph) shall be included in all copies or substantial portions of the
 * Software.
 *
 * THE SOFTWARE IS PROVIDED "AS IS", WITHOUT WARRANTY OF ANY KIND, EXPRESS OR
 * IMPLIED, INCLUDING BUT NOT LIMITED TO THE WARRANTIES OF MERCHANTABILITY,
 * FITNESS FOR A PARTICULAR PURPOSE AND NON-INFRINGEMENT. IN NO EVENT SHALL
 * THE AUTHOR(S) AND/OR THEIR SUPPLIERS BE LIABLE FOR ANY CLAIM,
 * DAMAGES OR OTHER LIABILITY, WHETHER IN AN ACTION OF CONTRACT, TORT OR
 * OTHERWISE, ARISING FROM, OUT OF OR IN CONNECTION WITH THE SOFTWARE OR THE
 * USE OR OTHER DEALINGS IN THE SOFTWARE.
 */
#include "pipe/p_shader_tokens.h"
#include "tgsi/tgsi_parse.h"
#include "tgsi/tgsi_scan.h"
#include "tgsi/tgsi_dump.h"
#include "util/u_format.h"
#include "r600_pipe.h"
#include "r600_asm.h"
#include "r600_sq.h"
#include "r600_formats.h"
#include "r600_opcodes.h"
#include "r600d.h"
#include <stdio.h>
#include <errno.h>

static void r600_pipe_shader_vs(struct pipe_context *ctx, struct r600_pipe_shader *shader)
{
	struct r600_pipe_state *rstate = &shader->rstate;
	struct r600_shader *rshader = &shader->shader;
	unsigned spi_vs_out_id[10];
	unsigned i, tmp;

	/* clear previous register */
	rstate->nregs = 0;

	/* so far never got proper semantic id from tgsi */
	/* FIXME better to move this in config things so they get emited
	 * only one time per cs
	 */
	for (i = 0; i < 10; i++) {
		spi_vs_out_id[i] = 0;
	}
	for (i = 0; i < 32; i++) {
		tmp = i << ((i & 3) * 8);
		spi_vs_out_id[i / 4] |= tmp;
	}
	for (i = 0; i < 10; i++) {
		r600_pipe_state_add_reg(rstate,
					R_028614_SPI_VS_OUT_ID_0 + i * 4,
					spi_vs_out_id[i], 0xFFFFFFFF, NULL);
	}

	r600_pipe_state_add_reg(rstate,
			R_0286C4_SPI_VS_OUT_CONFIG,
			S_0286C4_VS_EXPORT_COUNT(rshader->noutput - 2),
			0xFFFFFFFF, NULL);
	r600_pipe_state_add_reg(rstate,
			R_028868_SQ_PGM_RESOURCES_VS,
			S_028868_NUM_GPRS(rshader->bc.ngpr) |
			S_028868_STACK_SIZE(rshader->bc.nstack),
			0xFFFFFFFF, NULL);
	r600_pipe_state_add_reg(rstate,
			R_0288D0_SQ_PGM_CF_OFFSET_VS,
			0x00000000, 0xFFFFFFFF, NULL);
	r600_pipe_state_add_reg(rstate,
			R_028858_SQ_PGM_START_VS,
			r600_bo_offset(shader->bo) >> 8, 0xFFFFFFFF, shader->bo);

	r600_pipe_state_add_reg(rstate,
				R_03E200_SQ_LOOP_CONST_0 + (32 * 4), 0x01000FFF,
				0xFFFFFFFF, NULL);

}

int r600_find_vs_semantic_index(struct r600_shader *vs,
				struct r600_shader *ps, int id)
{
	struct r600_shader_io *input = &ps->input[id];

	for (int i = 0; i < vs->noutput; i++) {
		if (input->name == vs->output[i].name &&
			input->sid == vs->output[i].sid) {
			return i - 1;
		}
	}
	return 0;
}

static void r600_pipe_shader_ps(struct pipe_context *ctx, struct r600_pipe_shader *shader)
{
	struct r600_pipe_state *rstate = &shader->rstate;
	struct r600_shader *rshader = &shader->shader;
	unsigned i, exports_ps, num_cout, spi_ps_in_control_0, spi_input_z, spi_ps_in_control_1;
	int pos_index = -1, face_index = -1;

	rstate->nregs = 0;

	for (i = 0; i < rshader->ninput; i++) {
		if (rshader->input[i].name == TGSI_SEMANTIC_POSITION)
			pos_index = i;
		if (rshader->input[i].name == TGSI_SEMANTIC_FACE)
			face_index = i;
	}

	for (i = 0; i < rshader->noutput; i++) {
		if (rshader->output[i].name == TGSI_SEMANTIC_POSITION)
			r600_pipe_state_add_reg(rstate,
						R_02880C_DB_SHADER_CONTROL,
						S_02880C_Z_EXPORT_ENABLE(1),
						S_02880C_Z_EXPORT_ENABLE(1), NULL);
		if (rshader->output[i].name == TGSI_SEMANTIC_STENCIL)
			r600_pipe_state_add_reg(rstate,
						R_02880C_DB_SHADER_CONTROL,
						S_02880C_STENCIL_REF_EXPORT_ENABLE(1),
						S_02880C_STENCIL_REF_EXPORT_ENABLE(1), NULL);
	}

	exports_ps = 0;
	num_cout = 0;
	for (i = 0; i < rshader->noutput; i++) {
		if (rshader->output[i].name == TGSI_SEMANTIC_POSITION || rshader->output[i].name == TGSI_SEMANTIC_STENCIL)
			exports_ps |= 1;
		else if (rshader->output[i].name == TGSI_SEMANTIC_COLOR) {
			num_cout++;
		}
	}
	exports_ps |= S_028854_EXPORT_COLORS(num_cout);
	if (!exports_ps) {
		/* always at least export 1 component per pixel */
		exports_ps = 2;
	}

	spi_ps_in_control_0 = S_0286CC_NUM_INTERP(rshader->ninput) |
				S_0286CC_PERSP_GRADIENT_ENA(1);
	spi_input_z = 0;
	if (pos_index != -1) {
		spi_ps_in_control_0 |= (S_0286CC_POSITION_ENA(1) |
					S_0286CC_POSITION_CENTROID(rshader->input[pos_index].centroid) |
					S_0286CC_POSITION_ADDR(rshader->input[pos_index].gpr) |
					S_0286CC_BARYC_SAMPLE_CNTL(1));
		spi_input_z |= 1;
	}

	spi_ps_in_control_1 = 0;
	if (face_index != -1) {
		spi_ps_in_control_1 |= S_0286D0_FRONT_FACE_ENA(1) |
			S_0286D0_FRONT_FACE_ADDR(rshader->input[face_index].gpr);
	}

	r600_pipe_state_add_reg(rstate, R_0286CC_SPI_PS_IN_CONTROL_0, spi_ps_in_control_0, 0xFFFFFFFF, NULL);
	r600_pipe_state_add_reg(rstate, R_0286D0_SPI_PS_IN_CONTROL_1, spi_ps_in_control_1, 0xFFFFFFFF, NULL);
	r600_pipe_state_add_reg(rstate, R_0286D8_SPI_INPUT_Z, spi_input_z, 0xFFFFFFFF, NULL);
	r600_pipe_state_add_reg(rstate,
				R_028840_SQ_PGM_START_PS,
				r600_bo_offset(shader->bo) >> 8, 0xFFFFFFFF, shader->bo);
	r600_pipe_state_add_reg(rstate,
				R_028850_SQ_PGM_RESOURCES_PS,
				S_028868_NUM_GPRS(rshader->bc.ngpr) |
				S_028868_STACK_SIZE(rshader->bc.nstack),
				0xFFFFFFFF, NULL);
	r600_pipe_state_add_reg(rstate,
				R_028854_SQ_PGM_EXPORTS_PS,
				exports_ps, 0xFFFFFFFF, NULL);
	r600_pipe_state_add_reg(rstate,
				R_0288CC_SQ_PGM_CF_OFFSET_PS,
				0x00000000, 0xFFFFFFFF, NULL);

	if (rshader->fs_write_all) {
		r600_pipe_state_add_reg(rstate, R_028808_CB_COLOR_CONTROL,
					S_028808_MULTIWRITE_ENABLE(1),
					S_028808_MULTIWRITE_ENABLE(1),
					NULL);
	}

	if (rshader->uses_kill) {
		/* only set some bits here, the other bits are set in the dsa state */
		r600_pipe_state_add_reg(rstate,
					R_02880C_DB_SHADER_CONTROL,
					S_02880C_KILL_ENABLE(1),
					S_02880C_KILL_ENABLE(1), NULL);
	}
	r600_pipe_state_add_reg(rstate,
				R_03E200_SQ_LOOP_CONST_0, 0x01000FFF,
				0xFFFFFFFF, NULL);
}

static int r600_pipe_shader(struct pipe_context *ctx, struct r600_pipe_shader *shader)
{
	struct r600_pipe_context *rctx = (struct r600_pipe_context *)ctx;
	struct r600_shader *rshader = &shader->shader;
	void *ptr;

	/* copy new shader */
	if (shader->bo == NULL) {
		shader->bo = r600_bo(rctx->radeon, rshader->bc.ndw * 4, 4096, 0, 0);
		if (shader->bo == NULL) {
			return -ENOMEM;
		}
		ptr = r600_bo_map(rctx->radeon, shader->bo, 0, NULL);
		memcpy(ptr, rshader->bc.bytecode, rshader->bc.ndw * 4);
		r600_bo_unmap(rctx->radeon, shader->bo);
	}
	/* build state */
	switch (rshader->processor_type) {
	case TGSI_PROCESSOR_VERTEX:
		if (rshader->family >= CHIP_CEDAR) {
			evergreen_pipe_shader_vs(ctx, shader);
		} else {
			r600_pipe_shader_vs(ctx, shader);
		}
		break;
	case TGSI_PROCESSOR_FRAGMENT:
		if (rshader->family >= CHIP_CEDAR) {
			evergreen_pipe_shader_ps(ctx, shader);
		} else {
			r600_pipe_shader_ps(ctx, shader);
		}
		break;
	default:
		return -EINVAL;
	}
	return 0;
}

static int r600_shader_from_tgsi(const struct tgsi_token *tokens, struct r600_shader *shader);

int r600_pipe_shader_create(struct pipe_context *ctx, struct r600_pipe_shader *shader, const struct tgsi_token *tokens)
{
	static int dump_shaders = -1;
	struct r600_pipe_context *rctx = (struct r600_pipe_context *)ctx;
	int r;

        /* Would like some magic "get_bool_option_once" routine.
         */
        if (dump_shaders == -1)
                dump_shaders = debug_get_bool_option("R600_DUMP_SHADERS", FALSE);

	if (dump_shaders) {
		fprintf(stderr, "--------------------------------------------------------------\n");
		tgsi_dump(tokens, 0);
	}
	shader->shader.family = r600_get_family(rctx->radeon);
	r = r600_shader_from_tgsi(tokens, &shader->shader);
	if (r) {
		R600_ERR("translation from TGSI failed !\n");
		return r;
	}
	r = r600_bc_build(&shader->shader.bc);
	if (r) {
		R600_ERR("building bytecode failed !\n");
		return r;
	}
	if (dump_shaders) {
		r600_bc_dump(&shader->shader.bc);
		fprintf(stderr, "______________________________________________________________\n");
	}
	return r600_pipe_shader(ctx, shader);
}

void r600_pipe_shader_destroy(struct pipe_context *ctx, struct r600_pipe_shader *shader)
{
	struct r600_pipe_context *rctx = (struct r600_pipe_context *)ctx;

	r600_bo_reference(rctx->radeon, &shader->bo, NULL);
	r600_bc_clear(&shader->shader.bc);
}

/*
 * tgsi -> r600 shader
 */
struct r600_shader_tgsi_instruction;

struct r600_shader_src {
	unsigned				sel;
	unsigned				swizzle[4];
	unsigned				neg;
	unsigned				abs;
	unsigned				rel;
	uint32_t				value[4];
};

struct r600_shader_ctx {
	struct tgsi_shader_info			info;
	struct tgsi_parse_context		parse;
	const struct tgsi_token			*tokens;
	unsigned				type;
	unsigned				file_offset[TGSI_FILE_COUNT];
	unsigned				temp_reg;
	unsigned				ar_reg;
	struct r600_shader_tgsi_instruction	*inst_info;
	struct r600_bc				*bc;
	struct r600_shader			*shader;
	struct r600_shader_src			src[3];
	u32					*literals;
	u32					nliterals;
	u32					max_driver_temp_used;
	/* needed for evergreen interpolation */
	boolean                                 input_centroid;
	boolean                                 input_linear;
	boolean                                 input_perspective;
	int					num_interp_gpr;
};

struct r600_shader_tgsi_instruction {
	unsigned	tgsi_opcode;
	unsigned	is_op3;
	unsigned	r600_opcode;
	int (*process)(struct r600_shader_ctx *ctx);
};

static struct r600_shader_tgsi_instruction r600_shader_tgsi_instruction[], eg_shader_tgsi_instruction[];
static int tgsi_helper_tempx_replicate(struct r600_shader_ctx *ctx);

static int tgsi_is_supported(struct r600_shader_ctx *ctx)
{
	struct tgsi_full_instruction *i = &ctx->parse.FullToken.FullInstruction;
	int j;

	if (i->Instruction.NumDstRegs > 1) {
		R600_ERR("too many dst (%d)\n", i->Instruction.NumDstRegs);
		return -EINVAL;
	}
	if (i->Instruction.Predicate) {
		R600_ERR("predicate unsupported\n");
		return -EINVAL;
	}
#if 0
	if (i->Instruction.Label) {
		R600_ERR("label unsupported\n");
		return -EINVAL;
	}
#endif
	for (j = 0; j < i->Instruction.NumSrcRegs; j++) {
		if (i->Src[j].Register.Dimension) {
			R600_ERR("unsupported src %d (dimension %d)\n", j,
				 i->Src[j].Register.Dimension);
			return -EINVAL;
		}
	}
	for (j = 0; j < i->Instruction.NumDstRegs; j++) {
		if (i->Dst[j].Register.Dimension) {
			R600_ERR("unsupported dst (dimension)\n");
			return -EINVAL;
		}
	}
	return 0;
}

static int evergreen_interp_alu(struct r600_shader_ctx *ctx, int input)
{
	int i, r;
	struct r600_bc_alu alu;
	int gpr = 0, base_chan = 0;
	int ij_index = 0;

	if (ctx->shader->input[input].interpolate == TGSI_INTERPOLATE_PERSPECTIVE) {
		ij_index = 0;
		if (ctx->shader->input[input].centroid)
			ij_index++;
	} else if (ctx->shader->input[input].interpolate == TGSI_INTERPOLATE_LINEAR) {
		ij_index = 0;
		/* if we have perspective add one */
		if (ctx->input_perspective)  {
			ij_index++;
			/* if we have perspective centroid */
			if (ctx->input_centroid)
				ij_index++;
		}
		if (ctx->shader->input[input].centroid)
			ij_index++;
	}

	/* work out gpr and base_chan from index */
	gpr = ij_index / 2;
	base_chan = (2 * (ij_index % 2)) + 1;

	for (i = 0; i < 8; i++) {
		memset(&alu, 0, sizeof(struct r600_bc_alu));

		if (i < 4)
			alu.inst = EG_V_SQ_ALU_WORD1_OP2_SQ_OP2_INTERP_ZW;
		else
			alu.inst = EG_V_SQ_ALU_WORD1_OP2_SQ_OP2_INTERP_XY;

		if ((i > 1) && (i < 6)) {
			alu.dst.sel = ctx->shader->input[input].gpr;
			alu.dst.write = 1;
		}

		alu.dst.chan = i % 4;

		alu.src[0].sel = gpr;
		alu.src[0].chan = (base_chan - (i % 2));

		alu.src[1].sel = V_SQ_ALU_SRC_PARAM_BASE + ctx->shader->input[input].lds_pos;

		alu.bank_swizzle_force = SQ_ALU_VEC_210;
		if ((i % 4) == 3)
			alu.last = 1;
		r = r600_bc_add_alu(ctx->bc, &alu);
		if (r)
			return r;
	}
	return 0;
}


static int tgsi_declaration(struct r600_shader_ctx *ctx)
{
	struct tgsi_full_declaration *d = &ctx->parse.FullToken.FullDeclaration;
	unsigned i;

	switch (d->Declaration.File) {
	case TGSI_FILE_INPUT:
		i = ctx->shader->ninput++;
		ctx->shader->input[i].name = d->Semantic.Name;
		ctx->shader->input[i].sid = d->Semantic.Index;
		ctx->shader->input[i].interpolate = d->Declaration.Interpolate;
		ctx->shader->input[i].centroid = d->Declaration.Centroid;
		ctx->shader->input[i].gpr = ctx->file_offset[TGSI_FILE_INPUT] + i;
		if (ctx->type == TGSI_PROCESSOR_FRAGMENT && ctx->bc->chiprev == CHIPREV_EVERGREEN) {
			/* turn input into interpolate on EG */
			if (ctx->shader->input[i].name != TGSI_SEMANTIC_POSITION) {
				if (ctx->shader->input[i].interpolate > 0) {
					ctx->shader->input[i].lds_pos = ctx->shader->nlds++;
					evergreen_interp_alu(ctx, i);
				}
			}
		}
		break;
	case TGSI_FILE_OUTPUT:
		i = ctx->shader->noutput++;
		ctx->shader->output[i].name = d->Semantic.Name;
		ctx->shader->output[i].sid = d->Semantic.Index;
		ctx->shader->output[i].gpr = ctx->file_offset[TGSI_FILE_OUTPUT] + i;
		ctx->shader->output[i].interpolate = d->Declaration.Interpolate;
		break;
	case TGSI_FILE_CONSTANT:
	case TGSI_FILE_TEMPORARY:
	case TGSI_FILE_SAMPLER:
	case TGSI_FILE_ADDRESS:
		break;
	default:
		R600_ERR("unsupported file %d declaration\n", d->Declaration.File);
		return -EINVAL;
	}
	return 0;
}

static int r600_get_temp(struct r600_shader_ctx *ctx)
{
	return ctx->temp_reg + ctx->max_driver_temp_used++;
}

/*
 * for evergreen we need to scan the shader to find the number of GPRs we need to
 * reserve for interpolation.
 *
 * we need to know if we are going to emit
 * any centroid inputs
 * if perspective and linear are required
*/
static int evergreen_gpr_count(struct r600_shader_ctx *ctx)
{
	int i;
	int num_baryc;

	ctx->input_linear = FALSE;
	ctx->input_perspective = FALSE;
	ctx->input_centroid = FALSE;
	ctx->num_interp_gpr = 1;

	/* any centroid inputs */
	for (i = 0; i < ctx->info.num_inputs; i++) {
		/* skip position/face */
		if (ctx->info.input_semantic_name[i] == TGSI_SEMANTIC_POSITION ||
		    ctx->info.input_semantic_name[i] == TGSI_SEMANTIC_FACE)
			continue;
		if (ctx->info.input_interpolate[i] == TGSI_INTERPOLATE_LINEAR)
			ctx->input_linear = TRUE;
		if (ctx->info.input_interpolate[i] == TGSI_INTERPOLATE_PERSPECTIVE)
			ctx->input_perspective = TRUE;
		if (ctx->info.input_centroid[i])
			ctx->input_centroid = TRUE;
	}

	num_baryc = 0;
	/* ignoring sample for now */
	if (ctx->input_perspective)
		num_baryc++;
	if (ctx->input_linear)
		num_baryc++;
	if (ctx->input_centroid)
		num_baryc *= 2;

	ctx->num_interp_gpr += (num_baryc + 1) >> 1;

	/* TODO PULL MODEL and LINE STIPPLE, FIXED PT POS */
	return ctx->num_interp_gpr;
}

static void tgsi_src(struct r600_shader_ctx *ctx,
		     const struct tgsi_full_src_register *tgsi_src,
		     struct r600_shader_src *r600_src)
{
	memset(r600_src, 0, sizeof(*r600_src));
	r600_src->swizzle[0] = tgsi_src->Register.SwizzleX;
	r600_src->swizzle[1] = tgsi_src->Register.SwizzleY;
	r600_src->swizzle[2] = tgsi_src->Register.SwizzleZ;
	r600_src->swizzle[3] = tgsi_src->Register.SwizzleW;
	r600_src->neg = tgsi_src->Register.Negate;
	r600_src->abs = tgsi_src->Register.Absolute;
	if (tgsi_src->Register.File == TGSI_FILE_IMMEDIATE) {
		int index;
		if ((tgsi_src->Register.SwizzleX == tgsi_src->Register.SwizzleY) &&
			(tgsi_src->Register.SwizzleX == tgsi_src->Register.SwizzleZ) &&
			(tgsi_src->Register.SwizzleX == tgsi_src->Register.SwizzleW)) {

			index = tgsi_src->Register.Index * 4 + tgsi_src->Register.SwizzleX;
			r600_bc_special_constants(ctx->literals[index], &r600_src->sel, &r600_src->neg);
			if (r600_src->sel != V_SQ_ALU_SRC_LITERAL)
				return;
		}
		index = tgsi_src->Register.Index;
		r600_src->sel = V_SQ_ALU_SRC_LITERAL;
		memcpy(r600_src->value, ctx->literals + index * 4, sizeof(r600_src->value));
	} else {
		if (tgsi_src->Register.Indirect)
			r600_src->rel = V_SQ_REL_RELATIVE;
		r600_src->sel = tgsi_src->Register.Index;
		r600_src->sel += ctx->file_offset[tgsi_src->Register.File];
	}
}

static int tgsi_fetch_rel_const(struct r600_shader_ctx *ctx, unsigned int offset, unsigned int dst_reg)
{
	struct r600_bc_vtx vtx;
	unsigned int ar_reg;
	int r;

	if (offset) {
		struct r600_bc_alu alu;

		memset(&alu, 0, sizeof(alu));

		alu.inst = CTX_INST(V_SQ_ALU_WORD1_OP2_SQ_OP2_INST_ADD_INT);
		alu.src[0].sel = ctx->ar_reg;

		alu.src[1].sel = V_SQ_ALU_SRC_LITERAL;
		alu.src[1].value = offset;

		alu.dst.sel = dst_reg;
		alu.dst.write = 1;
		alu.last = 1;

		if ((r = r600_bc_add_alu(ctx->bc, &alu)))
			return r;

		ar_reg = dst_reg;
	} else {
		ar_reg = ctx->ar_reg;
	}

	memset(&vtx, 0, sizeof(vtx));
	vtx.fetch_type = 2;		/* VTX_FETCH_NO_INDEX_OFFSET */
	vtx.src_gpr = ar_reg;
	vtx.mega_fetch_count = 16;
	vtx.dst_gpr = dst_reg;
	vtx.dst_sel_x = 0;		/* SEL_X */
	vtx.dst_sel_y = 1;		/* SEL_Y */
	vtx.dst_sel_z = 2;		/* SEL_Z */
	vtx.dst_sel_w = 3;		/* SEL_W */
	vtx.data_format = FMT_32_32_32_32_FLOAT;
	vtx.num_format_all = 2;		/* NUM_FORMAT_SCALED */
	vtx.format_comp_all = 1;	/* FORMAT_COMP_SIGNED */
	vtx.srf_mode_all = 1;		/* SRF_MODE_NO_ZERO */

	if ((r = r600_bc_add_vtx(ctx->bc, &vtx)))
		return r;

	return 0;
}

static int tgsi_split_constant(struct r600_shader_ctx *ctx)
{
	struct tgsi_full_instruction *inst = &ctx->parse.FullToken.FullInstruction;
	struct r600_bc_alu alu;
	int i, j, k, nconst, r;

	for (i = 0, nconst = 0; i < inst->Instruction.NumSrcRegs; i++) {
		if (inst->Src[i].Register.File == TGSI_FILE_CONSTANT) {
			nconst++;
		}
		tgsi_src(ctx, &inst->Src[i], &ctx->src[i]);
	}
	for (i = 0, j = nconst - 1; i < inst->Instruction.NumSrcRegs; i++) {
		if (inst->Src[i].Register.File != TGSI_FILE_CONSTANT) {
			continue;
		}

		if (ctx->src[i].rel) {
			int treg = r600_get_temp(ctx);
			if ((r = tgsi_fetch_rel_const(ctx, ctx->src[i].sel - 512, treg)))
				return r;

			ctx->src[i].sel = treg;
			ctx->src[i].rel = 0;
			j--;
		} else if (j > 0) {
			int treg = r600_get_temp(ctx);
			for (k = 0; k < 4; k++) {
				memset(&alu, 0, sizeof(struct r600_bc_alu));
				alu.inst = CTX_INST(V_SQ_ALU_WORD1_OP2_SQ_OP2_INST_MOV);
				alu.src[0].sel = ctx->src[i].sel;
				alu.src[0].chan = k;
				alu.src[0].rel = ctx->src[i].rel;
				alu.dst.sel = treg;
				alu.dst.chan = k;
				alu.dst.write = 1;
				if (k == 3)
					alu.last = 1;
				r = r600_bc_add_alu(ctx->bc, &alu);
				if (r)
					return r;
			}
			ctx->src[i].sel = treg;
			ctx->src[i].rel =0;
			j--;
		}
	}
	return 0;
}

/* need to move any immediate into a temp - for trig functions which use literal for PI stuff */
static int tgsi_split_literal_constant(struct r600_shader_ctx *ctx)
{
	struct tgsi_full_instruction *inst = &ctx->parse.FullToken.FullInstruction;
	struct r600_bc_alu alu;
	int i, j, k, nliteral, r;

	for (i = 0, nliteral = 0; i < inst->Instruction.NumSrcRegs; i++) {
		if (ctx->src[i].sel == V_SQ_ALU_SRC_LITERAL) {
			nliteral++;
		}
	}
	for (i = 0, j = nliteral - 1; i < inst->Instruction.NumSrcRegs; i++) {
		if (j > 0 && ctx->src[i].sel == V_SQ_ALU_SRC_LITERAL) {
			int treg = r600_get_temp(ctx);
			for (k = 0; k < 4; k++) {
				memset(&alu, 0, sizeof(struct r600_bc_alu));
				alu.inst = CTX_INST(V_SQ_ALU_WORD1_OP2_SQ_OP2_INST_MOV);
				alu.src[0].sel = ctx->src[i].sel;
				alu.src[0].chan = k;
				alu.src[0].value = ctx->src[i].value[k];
				alu.dst.sel = treg;
				alu.dst.chan = k;
				alu.dst.write = 1;
				if (k == 3)
					alu.last = 1;
				r = r600_bc_add_alu(ctx->bc, &alu);
				if (r)
					return r;
			}
			ctx->src[i].sel = treg;
			j--;
		}
	}
	return 0;
}

static int r600_shader_from_tgsi(const struct tgsi_token *tokens, struct r600_shader *shader)
{
	struct tgsi_full_immediate *immediate;
	struct tgsi_full_property *property;
	struct r600_shader_ctx ctx;
	struct r600_bc_output output[32];
	unsigned noutput;
	unsigned opcode;
	int i, r = 0, pos0;

	ctx.bc = &shader->bc;
	ctx.shader = shader;
	r = r600_bc_init(ctx.bc, shader->family);
	if (r)
		return r;
	ctx.tokens = tokens;
	tgsi_scan_shader(tokens, &ctx.info);
	tgsi_parse_init(&ctx.parse, tokens);
	ctx.type = ctx.parse.FullHeader.Processor.Processor;
	shader->processor_type = ctx.type;
	ctx.bc->type = shader->processor_type;

	/* register allocations */
	/* Values [0,127] correspond to GPR[0..127].
	 * Values [128,159] correspond to constant buffer bank 0
	 * Values [160,191] correspond to constant buffer bank 1
	 * Values [256,511] correspond to cfile constants c[0..255]. (Gone on EG)
	 * Values [256,287] correspond to constant buffer bank 2 (EG)
	 * Values [288,319] correspond to constant buffer bank 3 (EG)
	 * Other special values are shown in the list below.
	 * 244  ALU_SRC_1_DBL_L: special constant 1.0 double-float, LSW. (RV670+)
	 * 245  ALU_SRC_1_DBL_M: special constant 1.0 double-float, MSW. (RV670+)
	 * 246  ALU_SRC_0_5_DBL_L: special constant 0.5 double-float, LSW. (RV670+)
	 * 247  ALU_SRC_0_5_DBL_M: special constant 0.5 double-float, MSW. (RV670+)
	 * 248	SQ_ALU_SRC_0: special constant 0.0.
	 * 249	SQ_ALU_SRC_1: special constant 1.0 float.
	 * 250	SQ_ALU_SRC_1_INT: special constant 1 integer.
	 * 251	SQ_ALU_SRC_M_1_INT: special constant -1 integer.
	 * 252	SQ_ALU_SRC_0_5: special constant 0.5 float.
	 * 253	SQ_ALU_SRC_LITERAL: literal constant.
	 * 254	SQ_ALU_SRC_PV: previous vector result.
	 * 255	SQ_ALU_SRC_PS: previous scalar result.
	 */
	for (i = 0; i < TGSI_FILE_COUNT; i++) {
		ctx.file_offset[i] = 0;
	}
	if (ctx.type == TGSI_PROCESSOR_VERTEX) {
		ctx.file_offset[TGSI_FILE_INPUT] = 1;
		if (ctx.bc->chiprev == CHIPREV_EVERGREEN) {
			r600_bc_add_cfinst(ctx.bc, EG_V_SQ_CF_WORD1_SQ_CF_INST_CALL_FS);
		} else {
			r600_bc_add_cfinst(ctx.bc, V_SQ_CF_WORD1_SQ_CF_INST_CALL_FS);
		}
	}
	if (ctx.type == TGSI_PROCESSOR_FRAGMENT && ctx.bc->chiprev == CHIPREV_EVERGREEN) {
		ctx.file_offset[TGSI_FILE_INPUT] = evergreen_gpr_count(&ctx);
	}
	ctx.file_offset[TGSI_FILE_OUTPUT] = ctx.file_offset[TGSI_FILE_INPUT] +
						ctx.info.file_count[TGSI_FILE_INPUT];
	ctx.file_offset[TGSI_FILE_TEMPORARY] = ctx.file_offset[TGSI_FILE_OUTPUT] +
						ctx.info.file_count[TGSI_FILE_OUTPUT];

	/* Outside the GPR range. This will be translated to one of the
	 * kcache banks later. */
	ctx.file_offset[TGSI_FILE_CONSTANT] = 512;

	ctx.file_offset[TGSI_FILE_IMMEDIATE] = V_SQ_ALU_SRC_LITERAL;
	ctx.ar_reg = ctx.file_offset[TGSI_FILE_TEMPORARY] +
			ctx.info.file_count[TGSI_FILE_TEMPORARY];
	ctx.temp_reg = ctx.ar_reg + 1;

	ctx.nliterals = 0;
	ctx.literals = NULL;
	shader->fs_write_all = FALSE;
	while (!tgsi_parse_end_of_tokens(&ctx.parse)) {
		tgsi_parse_token(&ctx.parse);
		switch (ctx.parse.FullToken.Token.Type) {
		case TGSI_TOKEN_TYPE_IMMEDIATE:
			immediate = &ctx.parse.FullToken.FullImmediate;
			ctx.literals = realloc(ctx.literals, (ctx.nliterals + 1) * 16);
			if(ctx.literals == NULL) {
				r = -ENOMEM;
				goto out_err;
			}
			ctx.literals[ctx.nliterals * 4 + 0] = immediate->u[0].Uint;
			ctx.literals[ctx.nliterals * 4 + 1] = immediate->u[1].Uint;
			ctx.literals[ctx.nliterals * 4 + 2] = immediate->u[2].Uint;
			ctx.literals[ctx.nliterals * 4 + 3] = immediate->u[3].Uint;
			ctx.nliterals++;
			break;
		case TGSI_TOKEN_TYPE_DECLARATION:
			r = tgsi_declaration(&ctx);
			if (r)
				goto out_err;
			break;
		case TGSI_TOKEN_TYPE_INSTRUCTION:
			r = tgsi_is_supported(&ctx);
			if (r)
				goto out_err;
			ctx.max_driver_temp_used = 0;
			/* reserve first tmp for everyone */
			r600_get_temp(&ctx);

			opcode = ctx.parse.FullToken.FullInstruction.Instruction.Opcode;
			if ((r = tgsi_split_constant(&ctx)))
				goto out_err;
			if ((r = tgsi_split_literal_constant(&ctx)))
				goto out_err;
			if (ctx.bc->chiprev == CHIPREV_EVERGREEN)
				ctx.inst_info = &eg_shader_tgsi_instruction[opcode];
			else
				ctx.inst_info = &r600_shader_tgsi_instruction[opcode];
			r = ctx.inst_info->process(&ctx);
			if (r)
				goto out_err;
			break;
		case TGSI_TOKEN_TYPE_PROPERTY:
			property = &ctx.parse.FullToken.FullProperty;
			if (property->Property.PropertyName == TGSI_PROPERTY_FS_COLOR0_WRITES_ALL_CBUFS) {
				if (property->u[0].Data == 1)
					shader->fs_write_all = TRUE;
			}
			break;
		default:
			R600_ERR("unsupported token type %d\n", ctx.parse.FullToken.Token.Type);
			r = -EINVAL;
			goto out_err;
		}
	}
	/* export output */
	noutput = shader->noutput;
	for (i = 0, pos0 = 0; i < noutput; i++) {
		memset(&output[i], 0, sizeof(struct r600_bc_output));
		output[i].gpr = shader->output[i].gpr;
		output[i].elem_size = 3;
		output[i].swizzle_x = 0;
		output[i].swizzle_y = 1;
		output[i].swizzle_z = 2;
		output[i].swizzle_w = 3;
<<<<<<< HEAD
=======
		output[i].burst_count = 1;
		output[i].barrier = 1;
>>>>>>> c0ad70ae
		output[i].type = V_SQ_CF_ALLOC_EXPORT_WORD0_SQ_EXPORT_PARAM;
		output[i].array_base = i - pos0;
		switch (ctx.type) {
		case TGSI_PROCESSOR_VERTEX:
			if (shader->output[i].name == TGSI_SEMANTIC_POSITION) {
				output[i].array_base = 60;
				output[i].type = V_SQ_CF_ALLOC_EXPORT_WORD0_SQ_EXPORT_POS;
				/* position doesn't count in array_base */
				pos0++;
			}
			if (shader->output[i].name == TGSI_SEMANTIC_PSIZE) {
				output[i].array_base = 61;
				output[i].type = V_SQ_CF_ALLOC_EXPORT_WORD0_SQ_EXPORT_POS;
				/* position doesn't count in array_base */
				pos0++;
			}
			break;
		case TGSI_PROCESSOR_FRAGMENT:
			if (shader->output[i].name == TGSI_SEMANTIC_COLOR) {
				output[i].array_base = shader->output[i].sid;
				output[i].type = V_SQ_CF_ALLOC_EXPORT_WORD0_SQ_EXPORT_PIXEL;
			} else if (shader->output[i].name == TGSI_SEMANTIC_POSITION) {
				output[i].array_base = 61;
				output[i].swizzle_x = 2;
				output[i].swizzle_y = 7;
				output[i].swizzle_z = output[i].swizzle_w = 7;
				output[i].type = V_SQ_CF_ALLOC_EXPORT_WORD0_SQ_EXPORT_PIXEL;
			} else if (shader->output[i].name == TGSI_SEMANTIC_STENCIL) {
				output[i].array_base = 61;
				output[i].swizzle_x = 7;
				output[i].swizzle_y = 1;
				output[i].swizzle_z = output[i].swizzle_w = 7;
				output[i].type = V_SQ_CF_ALLOC_EXPORT_WORD0_SQ_EXPORT_PIXEL;
			} else {
				R600_ERR("unsupported fragment output name %d\n", shader->output[i].name);
				r = -EINVAL;
				goto out_err;
			}
			break;
		default:
			R600_ERR("unsupported processor type %d\n", ctx.type);
			r = -EINVAL;
			goto out_err;
		}
	}
	/* add fake param output for vertex shader if no param is exported */
	if (ctx.type == TGSI_PROCESSOR_VERTEX) {
		for (i = 0, pos0 = 0; i < noutput; i++) {
			if (output[i].type == V_SQ_CF_ALLOC_EXPORT_WORD0_SQ_EXPORT_PARAM) {
				pos0 = 1;
				break;
			}
		}
		if (!pos0) {
			memset(&output[i], 0, sizeof(struct r600_bc_output));
			output[i].gpr = 0;
			output[i].elem_size = 3;
			output[i].swizzle_x = 0;
			output[i].swizzle_y = 1;
			output[i].swizzle_z = 2;
			output[i].swizzle_w = 3;
<<<<<<< HEAD
=======
			output[i].burst_count = 1;
			output[i].barrier = 1;
>>>>>>> c0ad70ae
			output[i].type = V_SQ_CF_ALLOC_EXPORT_WORD0_SQ_EXPORT_PARAM;
			output[i].array_base = 0;
			noutput++;
		}
	}
	/* add fake pixel export */
	if (ctx.type == TGSI_PROCESSOR_FRAGMENT && !noutput) {
		memset(&output[0], 0, sizeof(struct r600_bc_output));
		output[0].gpr = 0;
		output[0].elem_size = 3;
		output[0].swizzle_x = 7;
		output[0].swizzle_y = 7;
		output[0].swizzle_z = 7;
		output[0].swizzle_w = 7;
<<<<<<< HEAD
=======
		output[0].burst_count = 1;
		output[0].barrier = 1;
>>>>>>> c0ad70ae
		output[0].type = V_SQ_CF_ALLOC_EXPORT_WORD0_SQ_EXPORT_PIXEL;
		output[0].array_base = 0;
		noutput++;
	}
	/* add output to bytecode */
	for (i = 0; i < noutput; i++) {
		r = r600_bc_add_output(ctx.bc, &output[i]);
		if (r)
			goto out_err;
	}
	free(ctx.literals);
	tgsi_parse_free(&ctx.parse);
	return 0;
out_err:
	free(ctx.literals);
	tgsi_parse_free(&ctx.parse);
	return r;
}

static int tgsi_unsupported(struct r600_shader_ctx *ctx)
{
	R600_ERR("%d tgsi opcode unsupported\n", ctx->inst_info->tgsi_opcode);
	return -EINVAL;
}

static int tgsi_end(struct r600_shader_ctx *ctx)
{
	return 0;
}

static void r600_bc_src(struct r600_bc_alu_src *bc_src,
			const struct r600_shader_src *shader_src,
			unsigned chan)
{
	bc_src->sel = shader_src->sel;
	bc_src->chan = shader_src->swizzle[chan];
	bc_src->neg = shader_src->neg;
	bc_src->abs = shader_src->abs;
	bc_src->rel = shader_src->rel;
	bc_src->value = shader_src->value[bc_src->chan];
}

static void tgsi_dst(struct r600_shader_ctx *ctx,
		     const struct tgsi_full_dst_register *tgsi_dst,
		     unsigned swizzle,
		     struct r600_bc_alu_dst *r600_dst)
{
	struct tgsi_full_instruction *inst = &ctx->parse.FullToken.FullInstruction;

	r600_dst->sel = tgsi_dst->Register.Index;
	r600_dst->sel += ctx->file_offset[tgsi_dst->Register.File];
	r600_dst->chan = swizzle;
	r600_dst->write = 1;
	if (tgsi_dst->Register.Indirect)
		r600_dst->rel = V_SQ_REL_RELATIVE;
	if (inst->Instruction.Saturate) {
		r600_dst->clamp = 1;
	}
}

static int tgsi_last_instruction(unsigned writemask)
{
	int i, lasti = 0;

	for (i = 0; i < 4; i++) {
		if (writemask & (1 << i)) {
			lasti = i;
		}
	}
	return lasti;
}

static int tgsi_op2_s(struct r600_shader_ctx *ctx, int swap)
{
	struct tgsi_full_instruction *inst = &ctx->parse.FullToken.FullInstruction;
	struct r600_bc_alu alu;
	int i, j, r;
	int lasti = tgsi_last_instruction(inst->Dst[0].Register.WriteMask);

	for (i = 0; i < lasti + 1; i++) {
		if (!(inst->Dst[0].Register.WriteMask & (1 << i)))
			continue;

		memset(&alu, 0, sizeof(struct r600_bc_alu));
		tgsi_dst(ctx, &inst->Dst[0], i, &alu.dst);

		alu.inst = ctx->inst_info->r600_opcode;
		if (!swap) {
			for (j = 0; j < inst->Instruction.NumSrcRegs; j++) {
				r600_bc_src(&alu.src[j], &ctx->src[j], i);
			}
		} else {
			r600_bc_src(&alu.src[0], &ctx->src[1], i);
			r600_bc_src(&alu.src[1], &ctx->src[0], i);
		}
		/* handle some special cases */
		switch (ctx->inst_info->tgsi_opcode) {
		case TGSI_OPCODE_SUB:
			alu.src[1].neg = 1;
			break;
		case TGSI_OPCODE_ABS:
			alu.src[0].abs = 1;
			break;
		default:
			break;
		}
		if (i == lasti) {
			alu.last = 1;
		}
		r = r600_bc_add_alu(ctx->bc, &alu);
		if (r)
			return r;
	}
	return 0;
}

static int tgsi_op2(struct r600_shader_ctx *ctx)
{
	return tgsi_op2_s(ctx, 0);
}

static int tgsi_op2_swap(struct r600_shader_ctx *ctx)
{
	return tgsi_op2_s(ctx, 1);
}

/*
 * r600 - trunc to -PI..PI range
 * r700 - normalize by dividing by 2PI
 * see fdo bug 27901
 */
static int tgsi_setup_trig(struct r600_shader_ctx *ctx)
{
	static float half_inv_pi = 1.0 /(3.1415926535 * 2);
	static float double_pi = 3.1415926535 * 2;
	static float neg_pi = -3.1415926535;

	int r;
	struct r600_bc_alu alu;

	memset(&alu, 0, sizeof(struct r600_bc_alu));
	alu.inst = CTX_INST(V_SQ_ALU_WORD1_OP3_SQ_OP3_INST_MULADD);
	alu.is_op3 = 1;

	alu.dst.chan = 0;
	alu.dst.sel = ctx->temp_reg;
	alu.dst.write = 1;

	r600_bc_src(&alu.src[0], &ctx->src[0], 0);

	alu.src[1].sel = V_SQ_ALU_SRC_LITERAL;
	alu.src[1].chan = 0;
	alu.src[1].value = *(uint32_t *)&half_inv_pi;
	alu.src[2].sel = V_SQ_ALU_SRC_0_5;
	alu.src[2].chan = 0;
	alu.last = 1;
	r = r600_bc_add_alu(ctx->bc, &alu);
	if (r)
		return r;

	memset(&alu, 0, sizeof(struct r600_bc_alu));
	alu.inst = CTX_INST(V_SQ_ALU_WORD1_OP2_SQ_OP2_INST_FRACT);

	alu.dst.chan = 0;
	alu.dst.sel = ctx->temp_reg;
	alu.dst.write = 1;

	alu.src[0].sel = ctx->temp_reg;
	alu.src[0].chan = 0;
	alu.last = 1;
	r = r600_bc_add_alu(ctx->bc, &alu);
	if (r)
		return r;

	memset(&alu, 0, sizeof(struct r600_bc_alu));
	alu.inst = CTX_INST(V_SQ_ALU_WORD1_OP3_SQ_OP3_INST_MULADD);
	alu.is_op3 = 1;

	alu.dst.chan = 0;
	alu.dst.sel = ctx->temp_reg;
	alu.dst.write = 1;

	alu.src[0].sel = ctx->temp_reg;
	alu.src[0].chan = 0;

	alu.src[1].sel = V_SQ_ALU_SRC_LITERAL;
	alu.src[1].chan = 0;
	alu.src[2].sel = V_SQ_ALU_SRC_LITERAL;
	alu.src[2].chan = 0;

	if (ctx->bc->chiprev == CHIPREV_R600) {
		alu.src[1].value = *(uint32_t *)&double_pi;
		alu.src[2].value = *(uint32_t *)&neg_pi;
	} else {
		alu.src[1].sel = V_SQ_ALU_SRC_1;
		alu.src[2].sel = V_SQ_ALU_SRC_0_5;
		alu.src[2].neg = 1;
	}

	alu.last = 1;
	r = r600_bc_add_alu(ctx->bc, &alu);
	if (r)
		return r;
	return 0;
}

static int tgsi_trig(struct r600_shader_ctx *ctx)
{
	struct tgsi_full_instruction *inst = &ctx->parse.FullToken.FullInstruction;
	struct r600_bc_alu alu;
	int i, r;
	int lasti = tgsi_last_instruction(inst->Dst[0].Register.WriteMask);

	r = tgsi_setup_trig(ctx);
	if (r)
		return r;

	memset(&alu, 0, sizeof(struct r600_bc_alu));
	alu.inst = ctx->inst_info->r600_opcode;
	alu.dst.chan = 0;
	alu.dst.sel = ctx->temp_reg;
	alu.dst.write = 1;

	alu.src[0].sel = ctx->temp_reg;
	alu.src[0].chan = 0;
	alu.last = 1;
	r = r600_bc_add_alu(ctx->bc, &alu);
	if (r)
		return r;

	/* replicate result */
	for (i = 0; i < lasti + 1; i++) {
		if (!(inst->Dst[0].Register.WriteMask & (1 << i)))
			continue;

		memset(&alu, 0, sizeof(struct r600_bc_alu));
		alu.inst = CTX_INST(V_SQ_ALU_WORD1_OP2_SQ_OP2_INST_MOV);

		alu.src[0].sel = ctx->temp_reg;
		tgsi_dst(ctx, &inst->Dst[0], i, &alu.dst);
		if (i == lasti)
			alu.last = 1;
		r = r600_bc_add_alu(ctx->bc, &alu);
		if (r)
			return r;
	}
	return 0;
}

static int tgsi_scs(struct r600_shader_ctx *ctx)
{
	struct tgsi_full_instruction *inst = &ctx->parse.FullToken.FullInstruction;
	struct r600_bc_alu alu;
	int r;

	/* We'll only need the trig stuff if we are going to write to the
	 * X or Y components of the destination vector.
	 */
	if (likely(inst->Dst[0].Register.WriteMask & TGSI_WRITEMASK_XY)) {
		r = tgsi_setup_trig(ctx);
		if (r)
			return r;
	}

	/* dst.x = COS */
	if (inst->Dst[0].Register.WriteMask & TGSI_WRITEMASK_X) {
		memset(&alu, 0, sizeof(struct r600_bc_alu));
		alu.inst = CTX_INST(V_SQ_ALU_WORD1_OP2_SQ_OP2_INST_COS);
		tgsi_dst(ctx, &inst->Dst[0], 0, &alu.dst);

		alu.src[0].sel = ctx->temp_reg;
		alu.src[0].chan = 0;
		alu.last = 1;
		r = r600_bc_add_alu(ctx->bc, &alu);
		if (r)
			return r;
	}

	/* dst.y = SIN */
	if (inst->Dst[0].Register.WriteMask & TGSI_WRITEMASK_Y) {
		memset(&alu, 0, sizeof(struct r600_bc_alu));
		alu.inst = CTX_INST(V_SQ_ALU_WORD1_OP2_SQ_OP2_INST_SIN);
		tgsi_dst(ctx, &inst->Dst[0], 1, &alu.dst);

		alu.src[0].sel = ctx->temp_reg;
		alu.src[0].chan = 0;
		alu.last = 1;
		r = r600_bc_add_alu(ctx->bc, &alu);
		if (r)
			return r;
	}

	/* dst.z = 0.0; */
	if (inst->Dst[0].Register.WriteMask & TGSI_WRITEMASK_Z) {
		memset(&alu, 0, sizeof(struct r600_bc_alu));

		alu.inst = CTX_INST(V_SQ_ALU_WORD1_OP2_SQ_OP2_INST_MOV);

		tgsi_dst(ctx, &inst->Dst[0], 2, &alu.dst);

		alu.src[0].sel = V_SQ_ALU_SRC_0;
		alu.src[0].chan = 0;

		alu.last = 1;

		r = r600_bc_add_alu(ctx->bc, &alu);
		if (r)
			return r;
	}

	/* dst.w = 1.0; */
	if (inst->Dst[0].Register.WriteMask & TGSI_WRITEMASK_W) {
		memset(&alu, 0, sizeof(struct r600_bc_alu));

		alu.inst = CTX_INST(V_SQ_ALU_WORD1_OP2_SQ_OP2_INST_MOV);

		tgsi_dst(ctx, &inst->Dst[0], 3, &alu.dst);

		alu.src[0].sel = V_SQ_ALU_SRC_1;
		alu.src[0].chan = 0;

		alu.last = 1;

		r = r600_bc_add_alu(ctx->bc, &alu);
		if (r)
			return r;
	}

	return 0;
}

static int tgsi_kill(struct r600_shader_ctx *ctx)
{
	struct r600_bc_alu alu;
	int i, r;

	for (i = 0; i < 4; i++) {
		memset(&alu, 0, sizeof(struct r600_bc_alu));
		alu.inst = ctx->inst_info->r600_opcode;

		alu.dst.chan = i;

		alu.src[0].sel = V_SQ_ALU_SRC_0;

		if (ctx->inst_info->tgsi_opcode == TGSI_OPCODE_KILP) {
			alu.src[1].sel = V_SQ_ALU_SRC_1;
			alu.src[1].neg = 1;
		} else {
			r600_bc_src(&alu.src[1], &ctx->src[0], i);
		}
		if (i == 3) {
			alu.last = 1;
		}
		r = r600_bc_add_alu(ctx->bc, &alu);
		if (r)
			return r;
	}

	/* kill must be last in ALU */
	ctx->bc->force_add_cf = 1;
	ctx->shader->uses_kill = TRUE;
	return 0;
}

static int tgsi_lit(struct r600_shader_ctx *ctx)
{
	struct tgsi_full_instruction *inst = &ctx->parse.FullToken.FullInstruction;
	struct r600_bc_alu alu;
	int r;

	/* dst.x, <- 1.0  */
	memset(&alu, 0, sizeof(struct r600_bc_alu));
	alu.inst = CTX_INST(V_SQ_ALU_WORD1_OP2_SQ_OP2_INST_MOV);
	alu.src[0].sel  = V_SQ_ALU_SRC_1; /*1.0*/
	alu.src[0].chan = 0;
	tgsi_dst(ctx, &inst->Dst[0], 0, &alu.dst);
	alu.dst.write = (inst->Dst[0].Register.WriteMask >> 0) & 1;
	r = r600_bc_add_alu(ctx->bc, &alu);
	if (r)
		return r;

	/* dst.y = max(src.x, 0.0) */
	memset(&alu, 0, sizeof(struct r600_bc_alu));
	alu.inst = CTX_INST(V_SQ_ALU_WORD1_OP2_SQ_OP2_INST_MAX);
	r600_bc_src(&alu.src[0], &ctx->src[0], 0);
	alu.src[1].sel  = V_SQ_ALU_SRC_0; /*0.0*/
	alu.src[1].chan = 0;
	tgsi_dst(ctx, &inst->Dst[0], 1, &alu.dst);
	alu.dst.write = (inst->Dst[0].Register.WriteMask >> 1) & 1;
	r = r600_bc_add_alu(ctx->bc, &alu);
	if (r)
		return r;

	/* dst.w, <- 1.0  */
	memset(&alu, 0, sizeof(struct r600_bc_alu));
	alu.inst = CTX_INST(V_SQ_ALU_WORD1_OP2_SQ_OP2_INST_MOV);
	alu.src[0].sel  = V_SQ_ALU_SRC_1;
	alu.src[0].chan = 0;
	tgsi_dst(ctx, &inst->Dst[0], 3, &alu.dst);
	alu.dst.write = (inst->Dst[0].Register.WriteMask >> 3) & 1;
	alu.last = 1;
	r = r600_bc_add_alu(ctx->bc, &alu);
	if (r)
		return r;

	if (inst->Dst[0].Register.WriteMask & (1 << 2))
	{
		int chan;
		int sel;

		/* dst.z = log(src.y) */
		memset(&alu, 0, sizeof(struct r600_bc_alu));
		alu.inst = CTX_INST(V_SQ_ALU_WORD1_OP2_SQ_OP2_INST_LOG_CLAMPED);
		r600_bc_src(&alu.src[0], &ctx->src[0], 1);
		tgsi_dst(ctx, &inst->Dst[0], 2, &alu.dst);
		alu.last = 1;
		r = r600_bc_add_alu(ctx->bc, &alu);
		if (r)
			return r;

		chan = alu.dst.chan;
		sel = alu.dst.sel;

		/* tmp.x = amd MUL_LIT(src.w, dst.z, src.x ) */
		memset(&alu, 0, sizeof(struct r600_bc_alu));
		alu.inst = CTX_INST(V_SQ_ALU_WORD1_OP3_SQ_OP3_INST_MUL_LIT);
		r600_bc_src(&alu.src[0], &ctx->src[0], 3);
		alu.src[1].sel  = sel;
		alu.src[1].chan = chan;

		r600_bc_src(&alu.src[2], &ctx->src[0], 0);
		alu.dst.sel = ctx->temp_reg;
		alu.dst.chan = 0;
		alu.dst.write = 1;
		alu.is_op3 = 1;
		alu.last = 1;
		r = r600_bc_add_alu(ctx->bc, &alu);
		if (r)
			return r;

		/* dst.z = exp(tmp.x) */
		memset(&alu, 0, sizeof(struct r600_bc_alu));
		alu.inst = CTX_INST(V_SQ_ALU_WORD1_OP2_SQ_OP2_INST_EXP_IEEE);
		alu.src[0].sel = ctx->temp_reg;
		alu.src[0].chan = 0;
		tgsi_dst(ctx, &inst->Dst[0], 2, &alu.dst);
		alu.last = 1;
		r = r600_bc_add_alu(ctx->bc, &alu);
		if (r)
			return r;
	}
	return 0;
}

static int tgsi_rsq(struct r600_shader_ctx *ctx)
{
	struct tgsi_full_instruction *inst = &ctx->parse.FullToken.FullInstruction;
	struct r600_bc_alu alu;
	int i, r;

	memset(&alu, 0, sizeof(struct r600_bc_alu));

	/* FIXME:
	 * For state trackers other than OpenGL, we'll want to use
	 * _RECIPSQRT_IEEE instead.
	 */
	alu.inst = CTX_INST(V_SQ_ALU_WORD1_OP2_SQ_OP2_INST_RECIPSQRT_CLAMPED);

	for (i = 0; i < inst->Instruction.NumSrcRegs; i++) {
		r600_bc_src(&alu.src[i], &ctx->src[i], 0);
		alu.src[i].abs = 1;
	}
	alu.dst.sel = ctx->temp_reg;
	alu.dst.write = 1;
	alu.last = 1;
	r = r600_bc_add_alu(ctx->bc, &alu);
	if (r)
		return r;
	/* replicate result */
	return tgsi_helper_tempx_replicate(ctx);
}

static int tgsi_helper_tempx_replicate(struct r600_shader_ctx *ctx)
{
	struct tgsi_full_instruction *inst = &ctx->parse.FullToken.FullInstruction;
	struct r600_bc_alu alu;
	int i, r;

	for (i = 0; i < 4; i++) {
		memset(&alu, 0, sizeof(struct r600_bc_alu));
		alu.src[0].sel = ctx->temp_reg;
		alu.inst = CTX_INST(V_SQ_ALU_WORD1_OP2_SQ_OP2_INST_MOV);
		alu.dst.chan = i;
		tgsi_dst(ctx, &inst->Dst[0], i, &alu.dst);
		alu.dst.write = (inst->Dst[0].Register.WriteMask >> i) & 1;
		if (i == 3)
			alu.last = 1;
		r = r600_bc_add_alu(ctx->bc, &alu);
		if (r)
			return r;
	}
	return 0;
}

static int tgsi_trans_srcx_replicate(struct r600_shader_ctx *ctx)
{
	struct tgsi_full_instruction *inst = &ctx->parse.FullToken.FullInstruction;
	struct r600_bc_alu alu;
	int i, r;

	memset(&alu, 0, sizeof(struct r600_bc_alu));
	alu.inst = ctx->inst_info->r600_opcode;
	for (i = 0; i < inst->Instruction.NumSrcRegs; i++) {
		r600_bc_src(&alu.src[i], &ctx->src[i], 0);
	}
	alu.dst.sel = ctx->temp_reg;
	alu.dst.write = 1;
	alu.last = 1;
	r = r600_bc_add_alu(ctx->bc, &alu);
	if (r)
		return r;
	/* replicate result */
	return tgsi_helper_tempx_replicate(ctx);
}

static int tgsi_pow(struct r600_shader_ctx *ctx)
{
	struct r600_bc_alu alu;
	int r;

	/* LOG2(a) */
	memset(&alu, 0, sizeof(struct r600_bc_alu));
	alu.inst = CTX_INST(V_SQ_ALU_WORD1_OP2_SQ_OP2_INST_LOG_IEEE);
	r600_bc_src(&alu.src[0], &ctx->src[0], 0);
	alu.dst.sel = ctx->temp_reg;
	alu.dst.write = 1;
	alu.last = 1;
	r = r600_bc_add_alu(ctx->bc, &alu);
	if (r)
		return r;
	/* b * LOG2(a) */
	memset(&alu, 0, sizeof(struct r600_bc_alu));
	alu.inst = CTX_INST(V_SQ_ALU_WORD1_OP2_SQ_OP2_INST_MUL);
	r600_bc_src(&alu.src[0], &ctx->src[1], 0);
	alu.src[1].sel = ctx->temp_reg;
	alu.dst.sel = ctx->temp_reg;
	alu.dst.write = 1;
	alu.last = 1;
	r = r600_bc_add_alu(ctx->bc, &alu);
	if (r)
		return r;
	/* POW(a,b) = EXP2(b * LOG2(a))*/
	memset(&alu, 0, sizeof(struct r600_bc_alu));
	alu.inst = CTX_INST(V_SQ_ALU_WORD1_OP2_SQ_OP2_INST_EXP_IEEE);
	alu.src[0].sel = ctx->temp_reg;
	alu.dst.sel = ctx->temp_reg;
	alu.dst.write = 1;
	alu.last = 1;
	r = r600_bc_add_alu(ctx->bc, &alu);
	if (r)
		return r;
	return tgsi_helper_tempx_replicate(ctx);
}

static int tgsi_ssg(struct r600_shader_ctx *ctx)
{
	struct tgsi_full_instruction *inst = &ctx->parse.FullToken.FullInstruction;
	struct r600_bc_alu alu;
	int i, r;

	/* tmp = (src > 0 ? 1 : src) */
	for (i = 0; i < 4; i++) {
		memset(&alu, 0, sizeof(struct r600_bc_alu));
		alu.inst = CTX_INST(V_SQ_ALU_WORD1_OP3_SQ_OP3_INST_CNDGT);
		alu.is_op3 = 1;

		alu.dst.sel = ctx->temp_reg;
		alu.dst.chan = i;

		r600_bc_src(&alu.src[0], &ctx->src[0], i);
		alu.src[1].sel = V_SQ_ALU_SRC_1;
		r600_bc_src(&alu.src[2], &ctx->src[0], i);

		if (i == 3)
			alu.last = 1;
		r = r600_bc_add_alu(ctx->bc, &alu);
		if (r)
			return r;
	}

	/* dst = (-tmp > 0 ? -1 : tmp) */
	for (i = 0; i < 4; i++) {
		memset(&alu, 0, sizeof(struct r600_bc_alu));
		alu.inst = CTX_INST(V_SQ_ALU_WORD1_OP3_SQ_OP3_INST_CNDGT);
		alu.is_op3 = 1;
		tgsi_dst(ctx, &inst->Dst[0], i, &alu.dst);

		alu.src[0].sel = ctx->temp_reg;
		alu.src[0].chan = i;
		alu.src[0].neg = 1;

		alu.src[1].sel = V_SQ_ALU_SRC_1;
		alu.src[1].neg = 1;

		alu.src[2].sel = ctx->temp_reg;
		alu.src[2].chan = i;

		if (i == 3)
			alu.last = 1;
		r = r600_bc_add_alu(ctx->bc, &alu);
		if (r)
			return r;
	}
	return 0;
}

static int tgsi_helper_copy(struct r600_shader_ctx *ctx, struct tgsi_full_instruction *inst)
{
	struct r600_bc_alu alu;
	int i, r;

	for (i = 0; i < 4; i++) {
		memset(&alu, 0, sizeof(struct r600_bc_alu));
		if (!(inst->Dst[0].Register.WriteMask & (1 << i))) {
			alu.inst = CTX_INST(V_SQ_ALU_WORD1_OP2_SQ_OP2_INST_NOP);
			alu.dst.chan = i;
		} else {
			alu.inst = CTX_INST(V_SQ_ALU_WORD1_OP2_SQ_OP2_INST_MOV);
			tgsi_dst(ctx, &inst->Dst[0], i, &alu.dst);
			alu.src[0].sel = ctx->temp_reg;
			alu.src[0].chan = i;
		}
		if (i == 3) {
			alu.last = 1;
		}
		r = r600_bc_add_alu(ctx->bc, &alu);
		if (r)
			return r;
	}
	return 0;
}

static int tgsi_op3(struct r600_shader_ctx *ctx)
{
	struct tgsi_full_instruction *inst = &ctx->parse.FullToken.FullInstruction;
	struct r600_bc_alu alu;
	int i, j, r;
	int lasti = tgsi_last_instruction(inst->Dst[0].Register.WriteMask);

	for (i = 0; i < lasti + 1; i++) {
		if (!(inst->Dst[0].Register.WriteMask & (1 << i)))
			continue;

		memset(&alu, 0, sizeof(struct r600_bc_alu));
		alu.inst = ctx->inst_info->r600_opcode;
		for (j = 0; j < inst->Instruction.NumSrcRegs; j++) {
			r600_bc_src(&alu.src[j], &ctx->src[j], i);
		}

		tgsi_dst(ctx, &inst->Dst[0], i, &alu.dst);
		alu.dst.chan = i;
		alu.dst.write = 1;
		alu.is_op3 = 1;
		if (i == lasti) {
			alu.last = 1;
		}
		r = r600_bc_add_alu(ctx->bc, &alu);
		if (r)
			return r;
	}
	return 0;
}

static int tgsi_dp(struct r600_shader_ctx *ctx)
{
	struct tgsi_full_instruction *inst = &ctx->parse.FullToken.FullInstruction;
	struct r600_bc_alu alu;
	int i, j, r;

	for (i = 0; i < 4; i++) {
		memset(&alu, 0, sizeof(struct r600_bc_alu));
		alu.inst = ctx->inst_info->r600_opcode;
		for (j = 0; j < inst->Instruction.NumSrcRegs; j++) {
			r600_bc_src(&alu.src[j], &ctx->src[j], i);
		}

		tgsi_dst(ctx, &inst->Dst[0], i, &alu.dst);
		alu.dst.chan = i;
		alu.dst.write = (inst->Dst[0].Register.WriteMask >> i) & 1;
		/* handle some special cases */
		switch (ctx->inst_info->tgsi_opcode) {
		case TGSI_OPCODE_DP2:
			if (i > 1) {
				alu.src[0].sel = alu.src[1].sel = V_SQ_ALU_SRC_0;
				alu.src[0].chan = alu.src[1].chan = 0;
			}
			break;
		case TGSI_OPCODE_DP3:
			if (i > 2) {
				alu.src[0].sel = alu.src[1].sel = V_SQ_ALU_SRC_0;
				alu.src[0].chan = alu.src[1].chan = 0;
			}
			break;
		case TGSI_OPCODE_DPH:
			if (i == 3) {
				alu.src[0].sel = V_SQ_ALU_SRC_1;
				alu.src[0].chan = 0;
				alu.src[0].neg = 0;
			}
			break;
		default:
			break;
		}
		if (i == 3) {
			alu.last = 1;
		}
		r = r600_bc_add_alu(ctx->bc, &alu);
		if (r)
			return r;
	}
	return 0;
}

static int tgsi_tex(struct r600_shader_ctx *ctx)
{
	static float one_point_five = 1.5f;
	struct tgsi_full_instruction *inst = &ctx->parse.FullToken.FullInstruction;
	struct r600_bc_tex tex;
	struct r600_bc_alu alu;
	unsigned src_gpr;
	int r, i;
	int opcode;
	boolean src_not_temp =
		inst->Src[0].Register.File != TGSI_FILE_TEMPORARY &&
		inst->Src[0].Register.File != TGSI_FILE_INPUT;

	src_gpr = ctx->file_offset[inst->Src[0].Register.File] + inst->Src[0].Register.Index;

	if (inst->Instruction.Opcode == TGSI_OPCODE_TXP) {
		/* Add perspective divide */
		memset(&alu, 0, sizeof(struct r600_bc_alu));
		alu.inst = CTX_INST(V_SQ_ALU_WORD1_OP2_SQ_OP2_INST_RECIP_IEEE);
		r600_bc_src(&alu.src[0], &ctx->src[0], 3);

		alu.dst.sel = ctx->temp_reg;
		alu.dst.chan = 3;
		alu.last = 1;
		alu.dst.write = 1;
		r = r600_bc_add_alu(ctx->bc, &alu);
		if (r)
			return r;

		for (i = 0; i < 3; i++) {
			memset(&alu, 0, sizeof(struct r600_bc_alu));
			alu.inst = CTX_INST(V_SQ_ALU_WORD1_OP2_SQ_OP2_INST_MUL);
			alu.src[0].sel = ctx->temp_reg;
			alu.src[0].chan = 3;
			r600_bc_src(&alu.src[1], &ctx->src[0], i);
			alu.dst.sel = ctx->temp_reg;
			alu.dst.chan = i;
			alu.dst.write = 1;
			r = r600_bc_add_alu(ctx->bc, &alu);
			if (r)
				return r;
		}
		memset(&alu, 0, sizeof(struct r600_bc_alu));
		alu.inst = CTX_INST(V_SQ_ALU_WORD1_OP2_SQ_OP2_INST_MOV);
		alu.src[0].sel = V_SQ_ALU_SRC_1;
		alu.src[0].chan = 0;
		alu.dst.sel = ctx->temp_reg;
		alu.dst.chan = 3;
		alu.last = 1;
		alu.dst.write = 1;
		r = r600_bc_add_alu(ctx->bc, &alu);
		if (r)
			return r;
		src_not_temp = FALSE;
		src_gpr = ctx->temp_reg;
	}

	if (inst->Texture.Texture == TGSI_TEXTURE_CUBE) {
		int src_chan, src2_chan;

		/* tmp1.xyzw = CUBE(R0.zzxy, R0.yxzz) */
		for (i = 0; i < 4; i++) {
			memset(&alu, 0, sizeof(struct r600_bc_alu));
			alu.inst = CTX_INST(V_SQ_ALU_WORD1_OP2_SQ_OP2_INST_CUBE);
			switch (i) {
			case 0:
				src_chan = 2;
				src2_chan = 1;
				break;
			case 1:
				src_chan = 2;
				src2_chan = 0;
				break;
			case 2:
				src_chan = 0;
				src2_chan = 2;
				break;
			case 3:
				src_chan = 1;
				src2_chan = 2;
				break;
			default:
				assert(0);
				src_chan = 0;
				src2_chan = 0;
				break;
			}
			r600_bc_src(&alu.src[0], &ctx->src[0], src_chan);
			r600_bc_src(&alu.src[1], &ctx->src[0], src2_chan);
			alu.dst.sel = ctx->temp_reg;
			alu.dst.chan = i;
			if (i == 3)
				alu.last = 1;
			alu.dst.write = 1;
			r = r600_bc_add_alu(ctx->bc, &alu);
			if (r)
				return r;
		}

		/* tmp1.z = RCP_e(|tmp1.z|) */
		memset(&alu, 0, sizeof(struct r600_bc_alu));
		alu.inst = CTX_INST(V_SQ_ALU_WORD1_OP2_SQ_OP2_INST_RECIP_IEEE);
		alu.src[0].sel = ctx->temp_reg;
		alu.src[0].chan = 2;
		alu.src[0].abs = 1;
		alu.dst.sel = ctx->temp_reg;
		alu.dst.chan = 2;
		alu.dst.write = 1;
		alu.last = 1;
		r = r600_bc_add_alu(ctx->bc, &alu);
		if (r)
			return r;

		/* MULADD R0.x,  R0.x,  PS1,  (0x3FC00000, 1.5f).x
		 * MULADD R0.y,  R0.y,  PS1,  (0x3FC00000, 1.5f).x
		 * muladd has no writemask, have to use another temp
		 */
		memset(&alu, 0, sizeof(struct r600_bc_alu));
		alu.inst = CTX_INST(V_SQ_ALU_WORD1_OP3_SQ_OP3_INST_MULADD);
		alu.is_op3 = 1;

		alu.src[0].sel = ctx->temp_reg;
		alu.src[0].chan = 0;
		alu.src[1].sel = ctx->temp_reg;
		alu.src[1].chan = 2;

		alu.src[2].sel = V_SQ_ALU_SRC_LITERAL;
		alu.src[2].chan = 0;
		alu.src[2].value = *(uint32_t *)&one_point_five;

		alu.dst.sel = ctx->temp_reg;
		alu.dst.chan = 0;
		alu.dst.write = 1;

		r = r600_bc_add_alu(ctx->bc, &alu);
		if (r)
			return r;

		memset(&alu, 0, sizeof(struct r600_bc_alu));
		alu.inst = CTX_INST(V_SQ_ALU_WORD1_OP3_SQ_OP3_INST_MULADD);
		alu.is_op3 = 1;

		alu.src[0].sel = ctx->temp_reg;
		alu.src[0].chan = 1;
		alu.src[1].sel = ctx->temp_reg;
		alu.src[1].chan = 2;

		alu.src[2].sel = V_SQ_ALU_SRC_LITERAL;
		alu.src[2].chan = 0;
		alu.src[2].value = *(uint32_t *)&one_point_five;

		alu.dst.sel = ctx->temp_reg;
		alu.dst.chan = 1;
		alu.dst.write = 1;

		alu.last = 1;
		r = r600_bc_add_alu(ctx->bc, &alu);
		if (r)
			return r;

		src_not_temp = FALSE;
		src_gpr = ctx->temp_reg;
	}

	if (src_not_temp) {
		for (i = 0; i < 4; i++) {
			memset(&alu, 0, sizeof(struct r600_bc_alu));
			alu.inst = CTX_INST(V_SQ_ALU_WORD1_OP2_SQ_OP2_INST_MOV);
			r600_bc_src(&alu.src[0], &ctx->src[0], i);
			alu.dst.sel = ctx->temp_reg;
			alu.dst.chan = i;
			if (i == 3)
				alu.last = 1;
			alu.dst.write = 1;
			r = r600_bc_add_alu(ctx->bc, &alu);
			if (r)
				return r;
		}
		src_gpr = ctx->temp_reg;
	}

	opcode = ctx->inst_info->r600_opcode;
	if (opcode == SQ_TEX_INST_SAMPLE &&
	    (inst->Texture.Texture == TGSI_TEXTURE_SHADOW1D || inst->Texture.Texture == TGSI_TEXTURE_SHADOW2D))
		opcode = SQ_TEX_INST_SAMPLE_C;

	memset(&tex, 0, sizeof(struct r600_bc_tex));
	tex.inst = opcode;
	tex.sampler_id = ctx->file_offset[inst->Src[1].Register.File] + inst->Src[1].Register.Index;
	tex.resource_id = tex.sampler_id + R600_MAX_CONST_BUFFERS;
	tex.src_gpr = src_gpr;
	tex.dst_gpr = ctx->file_offset[inst->Dst[0].Register.File] + inst->Dst[0].Register.Index;
	tex.dst_sel_x = (inst->Dst[0].Register.WriteMask & 1) ? 0 : 7;
	tex.dst_sel_y = (inst->Dst[0].Register.WriteMask & 2) ? 1 : 7;
	tex.dst_sel_z = (inst->Dst[0].Register.WriteMask & 4) ? 2 : 7;
	tex.dst_sel_w = (inst->Dst[0].Register.WriteMask & 8) ? 3 : 7;
	tex.src_sel_x = 0;
	tex.src_sel_y = 1;
	tex.src_sel_z = 2;
	tex.src_sel_w = 3;

	if (inst->Texture.Texture == TGSI_TEXTURE_CUBE) {
		tex.src_sel_x = 1;
		tex.src_sel_y = 0;
		tex.src_sel_z = 3;
		tex.src_sel_w = 1;
	}

	if (inst->Texture.Texture != TGSI_TEXTURE_RECT) {
		tex.coord_type_x = 1;
		tex.coord_type_y = 1;
		tex.coord_type_z = 1;
		tex.coord_type_w = 1;
	}

	if (inst->Texture.Texture == TGSI_TEXTURE_1D_ARRAY) {
		tex.coord_type_z = 0;
		tex.src_sel_z = 1;
	} else if (inst->Texture.Texture == TGSI_TEXTURE_2D_ARRAY)
		tex.coord_type_z = 0;

	if (inst->Texture.Texture == TGSI_TEXTURE_SHADOW1D || inst->Texture.Texture == TGSI_TEXTURE_SHADOW2D)
		tex.src_sel_w = 2;

	r = r600_bc_add_tex(ctx->bc, &tex);
	if (r)
		return r;

	/* add shadow ambient support  - gallium doesn't do it yet */
	return 0;
}

static int tgsi_lrp(struct r600_shader_ctx *ctx)
{
	struct tgsi_full_instruction *inst = &ctx->parse.FullToken.FullInstruction;
	struct r600_bc_alu alu;
	int lasti = tgsi_last_instruction(inst->Dst[0].Register.WriteMask);
	unsigned i;
	int r;

	/* optimize if it's just an equal balance */
	if (ctx->src[0].sel == V_SQ_ALU_SRC_0_5) {
		for (i = 0; i < lasti + 1; i++) {
			if (!(inst->Dst[0].Register.WriteMask & (1 << i)))
				continue;

			memset(&alu, 0, sizeof(struct r600_bc_alu));
			alu.inst = CTX_INST(V_SQ_ALU_WORD1_OP2_SQ_OP2_INST_ADD);
			r600_bc_src(&alu.src[0], &ctx->src[1], i);
			r600_bc_src(&alu.src[1], &ctx->src[2], i);
			alu.omod = 3;
			tgsi_dst(ctx, &inst->Dst[0], i, &alu.dst);
			alu.dst.chan = i;
			if (i == lasti) {
				alu.last = 1;
			}
			r = r600_bc_add_alu(ctx->bc, &alu);
			if (r)
				return r;
		}
		return 0;
	}

	/* 1 - src0 */
	for (i = 0; i < lasti + 1; i++) {
		if (!(inst->Dst[0].Register.WriteMask & (1 << i)))
			continue;

		memset(&alu, 0, sizeof(struct r600_bc_alu));
		alu.inst = CTX_INST(V_SQ_ALU_WORD1_OP2_SQ_OP2_INST_ADD);
		alu.src[0].sel = V_SQ_ALU_SRC_1;
		alu.src[0].chan = 0;
		r600_bc_src(&alu.src[1], &ctx->src[0], i);
		alu.src[1].neg = 1;
		alu.dst.sel = ctx->temp_reg;
		alu.dst.chan = i;
		if (i == lasti) {
			alu.last = 1;
		}
		alu.dst.write = 1;
		r = r600_bc_add_alu(ctx->bc, &alu);
		if (r)
			return r;
	}

	/* (1 - src0) * src2 */
	for (i = 0; i < lasti + 1; i++) {
		if (!(inst->Dst[0].Register.WriteMask & (1 << i)))
			continue;

		memset(&alu, 0, sizeof(struct r600_bc_alu));
		alu.inst = CTX_INST(V_SQ_ALU_WORD1_OP2_SQ_OP2_INST_MUL);
		alu.src[0].sel = ctx->temp_reg;
		alu.src[0].chan = i;
		r600_bc_src(&alu.src[1], &ctx->src[2], i);
		alu.dst.sel = ctx->temp_reg;
		alu.dst.chan = i;
		if (i == lasti) {
			alu.last = 1;
		}
		alu.dst.write = 1;
		r = r600_bc_add_alu(ctx->bc, &alu);
		if (r)
			return r;
	}

	/* src0 * src1 + (1 - src0) * src2 */
	for (i = 0; i < lasti + 1; i++) {
		if (!(inst->Dst[0].Register.WriteMask & (1 << i)))
			continue;

		memset(&alu, 0, sizeof(struct r600_bc_alu));
		alu.inst = CTX_INST(V_SQ_ALU_WORD1_OP3_SQ_OP3_INST_MULADD);
		alu.is_op3 = 1;
		r600_bc_src(&alu.src[0], &ctx->src[0], i);
		r600_bc_src(&alu.src[1], &ctx->src[1], i);
		alu.src[2].sel = ctx->temp_reg;
		alu.src[2].chan = i;

		tgsi_dst(ctx, &inst->Dst[0], i, &alu.dst);
		alu.dst.chan = i;
		if (i == lasti) {
			alu.last = 1;
		}
		r = r600_bc_add_alu(ctx->bc, &alu);
		if (r)
			return r;
	}
	return 0;
}

static int tgsi_cmp(struct r600_shader_ctx *ctx)
{
	struct tgsi_full_instruction *inst = &ctx->parse.FullToken.FullInstruction;
	struct r600_bc_alu alu;
	int i, r;
	int lasti = tgsi_last_instruction(inst->Dst[0].Register.WriteMask);

	for (i = 0; i < lasti + 1; i++) {
		if (!(inst->Dst[0].Register.WriteMask & (1 << i)))
			continue;

		memset(&alu, 0, sizeof(struct r600_bc_alu));
		alu.inst = CTX_INST(V_SQ_ALU_WORD1_OP3_SQ_OP3_INST_CNDGE);
		r600_bc_src(&alu.src[0], &ctx->src[0], i);
		r600_bc_src(&alu.src[1], &ctx->src[2], i);
		r600_bc_src(&alu.src[2], &ctx->src[1], i);
		tgsi_dst(ctx, &inst->Dst[0], i, &alu.dst);
		alu.dst.chan = i;
		alu.dst.write = 1;
		alu.is_op3 = 1;
		if (i == lasti)
			alu.last = 1;
		r = r600_bc_add_alu(ctx->bc, &alu);
		if (r)
			return r;
	}
	return 0;
}

static int tgsi_xpd(struct r600_shader_ctx *ctx)
{
	struct tgsi_full_instruction *inst = &ctx->parse.FullToken.FullInstruction;
	struct r600_bc_alu alu;
	uint32_t use_temp = 0;
	int i, r;

	if (inst->Dst[0].Register.WriteMask != 0xf)
		use_temp = 1;

	for (i = 0; i < 4; i++) {
		memset(&alu, 0, sizeof(struct r600_bc_alu));
		alu.inst = CTX_INST(V_SQ_ALU_WORD1_OP2_SQ_OP2_INST_MUL);

		switch (i) {
		case 0:
			r600_bc_src(&alu.src[0], &ctx->src[0], 2);
			break;
		case 1:
			r600_bc_src(&alu.src[0], &ctx->src[0], 0);
			break;
		case 2:
			r600_bc_src(&alu.src[0], &ctx->src[0], 1);
			break;
		case 3:
			alu.src[0].sel = V_SQ_ALU_SRC_0;
			alu.src[0].chan = i;
		}

		switch (i) {
		case 0:
			r600_bc_src(&alu.src[1], &ctx->src[1], 1);
			break;
		case 1:
			r600_bc_src(&alu.src[1], &ctx->src[1], 2);
			break;
		case 2:
			r600_bc_src(&alu.src[1], &ctx->src[1], 0);
			break;
		case 3:
			alu.src[1].sel = V_SQ_ALU_SRC_0;
			alu.src[1].chan = i;
		}

		alu.dst.sel = ctx->temp_reg;
		alu.dst.chan = i;
		alu.dst.write = 1;

		if (i == 3)
			alu.last = 1;
		r = r600_bc_add_alu(ctx->bc, &alu);
		if (r)
			return r;
	}

	for (i = 0; i < 4; i++) {
		memset(&alu, 0, sizeof(struct r600_bc_alu));
		alu.inst = CTX_INST(V_SQ_ALU_WORD1_OP3_SQ_OP3_INST_MULADD);

		switch (i) {
		case 0:
			r600_bc_src(&alu.src[0], &ctx->src[0], 1);
			break;
		case 1:
			r600_bc_src(&alu.src[0], &ctx->src[0], 2);
			break;
		case 2:
			r600_bc_src(&alu.src[0], &ctx->src[0], 0);
			break;
		case 3:
			alu.src[0].sel = V_SQ_ALU_SRC_0;
			alu.src[0].chan = i;
		}

		switch (i) {
		case 0:
			r600_bc_src(&alu.src[1], &ctx->src[1], 2);
			break;
		case 1:
			r600_bc_src(&alu.src[1], &ctx->src[1], 0);
			break;
		case 2:
			r600_bc_src(&alu.src[1], &ctx->src[1], 1);
			break;
		case 3:
			alu.src[1].sel = V_SQ_ALU_SRC_0;
			alu.src[1].chan = i;
		}

		alu.src[2].sel = ctx->temp_reg;
		alu.src[2].neg = 1;
		alu.src[2].chan = i;

		if (use_temp)
			alu.dst.sel = ctx->temp_reg;
		else
			tgsi_dst(ctx, &inst->Dst[0], i, &alu.dst);
		alu.dst.chan = i;
		alu.dst.write = 1;
		alu.is_op3 = 1;
		if (i == 3)
			alu.last = 1;
		r = r600_bc_add_alu(ctx->bc, &alu);
		if (r)
			return r;
	}
	if (use_temp)
		return tgsi_helper_copy(ctx, inst);
	return 0;
}

static int tgsi_exp(struct r600_shader_ctx *ctx)
{
	struct tgsi_full_instruction *inst = &ctx->parse.FullToken.FullInstruction;
	struct r600_bc_alu alu;
	int r;

	/* result.x = 2^floor(src); */
	if (inst->Dst[0].Register.WriteMask & 1) {
		memset(&alu, 0, sizeof(struct r600_bc_alu));

		alu.inst = CTX_INST(V_SQ_ALU_WORD1_OP2_SQ_OP2_INST_FLOOR);
		r600_bc_src(&alu.src[0], &ctx->src[0], 0);

		alu.dst.sel = ctx->temp_reg;
		alu.dst.chan = 0;
		alu.dst.write = 1;
		alu.last = 1;
		r = r600_bc_add_alu(ctx->bc, &alu);
		if (r)
			return r;

		alu.inst = CTX_INST(V_SQ_ALU_WORD1_OP2_SQ_OP2_INST_EXP_IEEE);
		alu.src[0].sel = ctx->temp_reg;
		alu.src[0].chan = 0;

		alu.dst.sel = ctx->temp_reg;
		alu.dst.chan = 0;
		alu.dst.write = 1;
		alu.last = 1;
		r = r600_bc_add_alu(ctx->bc, &alu);
		if (r)
			return r;
	}

	/* result.y = tmp - floor(tmp); */
	if ((inst->Dst[0].Register.WriteMask >> 1) & 1) {
		memset(&alu, 0, sizeof(struct r600_bc_alu));

		alu.inst = CTX_INST(V_SQ_ALU_WORD1_OP2_SQ_OP2_INST_FRACT);
		r600_bc_src(&alu.src[0], &ctx->src[0], 0);

		alu.dst.sel = ctx->temp_reg;
//		r = tgsi_dst(ctx, &inst->Dst[0], i, &alu.dst);
//		if (r)
//			return r;
		alu.dst.write = 1;
		alu.dst.chan = 1;

		alu.last = 1;

		r = r600_bc_add_alu(ctx->bc, &alu);
		if (r)
			return r;
	}

	/* result.z = RoughApprox2ToX(tmp);*/
	if ((inst->Dst[0].Register.WriteMask >> 2) & 0x1) {
		memset(&alu, 0, sizeof(struct r600_bc_alu));
		alu.inst = CTX_INST(V_SQ_ALU_WORD1_OP2_SQ_OP2_INST_EXP_IEEE);
		r600_bc_src(&alu.src[0], &ctx->src[0], 0);

		alu.dst.sel = ctx->temp_reg;
		alu.dst.write = 1;
		alu.dst.chan = 2;

		alu.last = 1;

		r = r600_bc_add_alu(ctx->bc, &alu);
		if (r)
			return r;
	}

	/* result.w = 1.0;*/
	if ((inst->Dst[0].Register.WriteMask >> 3) & 0x1) {
		memset(&alu, 0, sizeof(struct r600_bc_alu));

		alu.inst = CTX_INST(V_SQ_ALU_WORD1_OP2_SQ_OP2_INST_MOV);
		alu.src[0].sel = V_SQ_ALU_SRC_1;
		alu.src[0].chan = 0;

		alu.dst.sel = ctx->temp_reg;
		alu.dst.chan = 3;
		alu.dst.write = 1;
		alu.last = 1;
		r = r600_bc_add_alu(ctx->bc, &alu);
		if (r)
			return r;
	}
	return tgsi_helper_copy(ctx, inst);
}

static int tgsi_log(struct r600_shader_ctx *ctx)
{
	struct tgsi_full_instruction *inst = &ctx->parse.FullToken.FullInstruction;
	struct r600_bc_alu alu;
	int r;

	/* result.x = floor(log2(src)); */
	if (inst->Dst[0].Register.WriteMask & 1) {
		memset(&alu, 0, sizeof(struct r600_bc_alu));

		alu.inst = CTX_INST(V_SQ_ALU_WORD1_OP2_SQ_OP2_INST_LOG_IEEE);
		r600_bc_src(&alu.src[0], &ctx->src[0], 0);

		alu.dst.sel = ctx->temp_reg;
		alu.dst.chan = 0;
		alu.dst.write = 1;
		alu.last = 1;
		r = r600_bc_add_alu(ctx->bc, &alu);
		if (r)
			return r;

		alu.inst = CTX_INST(V_SQ_ALU_WORD1_OP2_SQ_OP2_INST_FLOOR);
		alu.src[0].sel = ctx->temp_reg;
		alu.src[0].chan = 0;

		alu.dst.sel = ctx->temp_reg;
		alu.dst.chan = 0;
		alu.dst.write = 1;
		alu.last = 1;

		r = r600_bc_add_alu(ctx->bc, &alu);
		if (r)
			return r;
	}

	/* result.y = src.x / (2 ^ floor(log2(src.x))); */
	if ((inst->Dst[0].Register.WriteMask >> 1) & 1) {
		memset(&alu, 0, sizeof(struct r600_bc_alu));

		alu.inst = CTX_INST(V_SQ_ALU_WORD1_OP2_SQ_OP2_INST_LOG_IEEE);
		r600_bc_src(&alu.src[0], &ctx->src[0], 0);

		alu.dst.sel = ctx->temp_reg;
		alu.dst.chan = 1;
		alu.dst.write = 1;
		alu.last = 1;

		r = r600_bc_add_alu(ctx->bc, &alu);
		if (r)
			return r;

		memset(&alu, 0, sizeof(struct r600_bc_alu));

		alu.inst = CTX_INST(V_SQ_ALU_WORD1_OP2_SQ_OP2_INST_FLOOR);
		alu.src[0].sel = ctx->temp_reg;
		alu.src[0].chan = 1;

		alu.dst.sel = ctx->temp_reg;
		alu.dst.chan = 1;
		alu.dst.write = 1;
		alu.last = 1;

		r = r600_bc_add_alu(ctx->bc, &alu);
		if (r)
			return r;

		memset(&alu, 0, sizeof(struct r600_bc_alu));

		alu.inst = CTX_INST(V_SQ_ALU_WORD1_OP2_SQ_OP2_INST_EXP_IEEE);
		alu.src[0].sel = ctx->temp_reg;
		alu.src[0].chan = 1;

		alu.dst.sel = ctx->temp_reg;
		alu.dst.chan = 1;
		alu.dst.write = 1;
		alu.last = 1;

		r = r600_bc_add_alu(ctx->bc, &alu);
		if (r)
			return r;

		memset(&alu, 0, sizeof(struct r600_bc_alu));

		alu.inst = CTX_INST(V_SQ_ALU_WORD1_OP2_SQ_OP2_INST_RECIP_IEEE);
		alu.src[0].sel = ctx->temp_reg;
		alu.src[0].chan = 1;

		alu.dst.sel = ctx->temp_reg;
		alu.dst.chan = 1;
		alu.dst.write = 1;
		alu.last = 1;

		r = r600_bc_add_alu(ctx->bc, &alu);
		if (r)
			return r;

		memset(&alu, 0, sizeof(struct r600_bc_alu));

		alu.inst = CTX_INST(V_SQ_ALU_WORD1_OP2_SQ_OP2_INST_MUL);

		r600_bc_src(&alu.src[0], &ctx->src[0], 0);

		alu.src[1].sel = ctx->temp_reg;
		alu.src[1].chan = 1;

		alu.dst.sel = ctx->temp_reg;
		alu.dst.chan = 1;
		alu.dst.write = 1;
		alu.last = 1;

		r = r600_bc_add_alu(ctx->bc, &alu);
		if (r)
			return r;
	}

	/* result.z = log2(src);*/
	if ((inst->Dst[0].Register.WriteMask >> 2) & 1) {
		memset(&alu, 0, sizeof(struct r600_bc_alu));

		alu.inst = CTX_INST(V_SQ_ALU_WORD1_OP2_SQ_OP2_INST_LOG_IEEE);
		r600_bc_src(&alu.src[0], &ctx->src[0], 0);

		alu.dst.sel = ctx->temp_reg;
		alu.dst.write = 1;
		alu.dst.chan = 2;
		alu.last = 1;

		r = r600_bc_add_alu(ctx->bc, &alu);
		if (r)
			return r;
	}

	/* result.w = 1.0; */
	if ((inst->Dst[0].Register.WriteMask >> 3) & 1) {
		memset(&alu, 0, sizeof(struct r600_bc_alu));

		alu.inst = CTX_INST(V_SQ_ALU_WORD1_OP2_SQ_OP2_INST_MOV);
		alu.src[0].sel = V_SQ_ALU_SRC_1;
		alu.src[0].chan = 0;

		alu.dst.sel = ctx->temp_reg;
		alu.dst.chan = 3;
		alu.dst.write = 1;
		alu.last = 1;

		r = r600_bc_add_alu(ctx->bc, &alu);
		if (r)
			return r;
	}

	return tgsi_helper_copy(ctx, inst);
}

static int tgsi_eg_arl(struct r600_shader_ctx *ctx)
{
	struct tgsi_full_instruction *inst = &ctx->parse.FullToken.FullInstruction;
	struct r600_bc_alu alu;
	int r;

	memset(&alu, 0, sizeof(struct r600_bc_alu));

	switch (inst->Instruction.Opcode) {
	case TGSI_OPCODE_ARL:
		alu.inst = EG_V_SQ_ALU_WORD1_OP2_SQ_OP2_INST_FLT_TO_INT_FLOOR;
		break;
	case TGSI_OPCODE_ARR:
		alu.inst = EG_V_SQ_ALU_WORD1_OP2_SQ_OP2_INST_FLT_TO_INT;
		break;
	default:
		assert(0);
		return -1;
	}

	r600_bc_src(&alu.src[0], &ctx->src[0], 0);
	alu.last = 1;
	alu.dst.sel = ctx->ar_reg;
	alu.dst.write = 1;
	r = r600_bc_add_alu(ctx->bc, &alu);
	if (r)
		return r;

	/* TODO: Note that the MOVA can be avoided if we never use AR for
	 * indexing non-CB registers in the current ALU clause. Similarly, we
	 * need to load AR from ar_reg again if we started a new clause
	 * between ARL and AR usage. The easy way to do that is to remove
	 * the MOVA here, and load it for the first AR access after ar_reg
	 * has been modified in each clause. */
	memset(&alu, 0, sizeof(struct r600_bc_alu));
	alu.inst = EG_V_SQ_ALU_WORD1_OP2_SQ_OP2_INST_MOVA_INT;
	alu.src[0].sel = ctx->ar_reg;
	alu.src[0].chan = 0;
	alu.last = 1;
	r = r600_bc_add_alu(ctx->bc, &alu);
	if (r)
		return r;
	return 0;
}
static int tgsi_r600_arl(struct r600_shader_ctx *ctx)
{
	/* TODO from r600c, ar values don't persist between clauses */
	struct tgsi_full_instruction *inst = &ctx->parse.FullToken.FullInstruction;
	struct r600_bc_alu alu;
	int r;

	switch (inst->Instruction.Opcode) {
	case TGSI_OPCODE_ARL:
		memset(&alu, 0, sizeof(alu));
		alu.inst = V_SQ_ALU_WORD1_OP2_SQ_OP2_INST_FLOOR;
		r600_bc_src(&alu.src[0], &ctx->src[0], 0);
		alu.dst.sel = ctx->ar_reg;
		alu.dst.write = 1;
		alu.last = 1;

		if ((r = r600_bc_add_alu(ctx->bc, &alu)))
			return r;

		memset(&alu, 0, sizeof(alu));
		alu.inst = V_SQ_ALU_WORD1_OP2_SQ_OP2_INST_FLT_TO_INT;
		alu.src[0].sel = ctx->ar_reg;
		alu.dst.sel = ctx->ar_reg;
		alu.dst.write = 1;
		alu.last = 1;

		if ((r = r600_bc_add_alu(ctx->bc, &alu)))
			return r;
		break;
	case TGSI_OPCODE_ARR:
		memset(&alu, 0, sizeof(alu));
		alu.inst = V_SQ_ALU_WORD1_OP2_SQ_OP2_INST_FLT_TO_INT;
		r600_bc_src(&alu.src[0], &ctx->src[0], 0);
		alu.dst.sel = ctx->ar_reg;
		alu.dst.write = 1;
		alu.last = 1;

		if ((r = r600_bc_add_alu(ctx->bc, &alu)))
			return r;
		break;
	default:
		assert(0);
		return -1;
	}

	memset(&alu, 0, sizeof(alu));
	alu.inst = V_SQ_ALU_WORD1_OP2_SQ_OP2_INST_MOVA_INT;
	alu.src[0].sel = ctx->ar_reg;
	alu.last = 1;

	r = r600_bc_add_alu(ctx->bc, &alu);
	if (r)
		return r;
	ctx->bc->cf_last->r6xx_uses_waterfall = 1;
	return 0;
}

static int tgsi_opdst(struct r600_shader_ctx *ctx)
{
	struct tgsi_full_instruction *inst = &ctx->parse.FullToken.FullInstruction;
	struct r600_bc_alu alu;
	int i, r = 0;

	for (i = 0; i < 4; i++) {
		memset(&alu, 0, sizeof(struct r600_bc_alu));

		alu.inst = CTX_INST(V_SQ_ALU_WORD1_OP2_SQ_OP2_INST_MUL);
		tgsi_dst(ctx, &inst->Dst[0], i, &alu.dst);

		if (i == 0 || i == 3) {
			alu.src[0].sel = V_SQ_ALU_SRC_1;
		} else {
			r600_bc_src(&alu.src[0], &ctx->src[0], i);
		}

		if (i == 0 || i == 2) {
			alu.src[1].sel = V_SQ_ALU_SRC_1;
		} else {
			r600_bc_src(&alu.src[1], &ctx->src[1], i);
		}
		if (i == 3)
			alu.last = 1;
		r = r600_bc_add_alu(ctx->bc, &alu);
		if (r)
			return r;
	}
	return 0;
}

static int emit_logic_pred(struct r600_shader_ctx *ctx, int opcode)
{
	struct r600_bc_alu alu;
	int r;

	memset(&alu, 0, sizeof(struct r600_bc_alu));
	alu.inst = opcode;
	alu.predicate = 1;

	alu.dst.sel = ctx->temp_reg;
	alu.dst.write = 1;
	alu.dst.chan = 0;

	r600_bc_src(&alu.src[0], &ctx->src[0], 0);
	alu.src[1].sel = V_SQ_ALU_SRC_0;
	alu.src[1].chan = 0;

	alu.last = 1;

	r = r600_bc_add_alu_type(ctx->bc, &alu, CTX_INST(V_SQ_CF_ALU_WORD1_SQ_CF_INST_ALU_PUSH_BEFORE));
	if (r)
		return r;
	return 0;
}

static int pops(struct r600_shader_ctx *ctx, int pops)
{
	int alu_pop = 3;
	if (ctx->bc->cf_last) {
		if (ctx->bc->cf_last->inst == CTX_INST(V_SQ_CF_ALU_WORD1_SQ_CF_INST_ALU) << 3)
			alu_pop = 0;
		else if (ctx->bc->cf_last->inst == CTX_INST(V_SQ_CF_ALU_WORD1_SQ_CF_INST_ALU_POP_AFTER) << 3)
			alu_pop = 1;
	}
	alu_pop += pops;
	if (alu_pop == 1) {
		ctx->bc->cf_last->inst = CTX_INST(V_SQ_CF_ALU_WORD1_SQ_CF_INST_ALU_POP_AFTER) << 3;
		ctx->bc->force_add_cf = 1;
	} else if (alu_pop == 2) {
		ctx->bc->cf_last->inst = CTX_INST(V_SQ_CF_ALU_WORD1_SQ_CF_INST_ALU_POP2_AFTER) << 3;
		ctx->bc->force_add_cf = 1;
	} else {
		r600_bc_add_cfinst(ctx->bc, CTX_INST(V_SQ_CF_WORD1_SQ_CF_INST_POP));
		ctx->bc->cf_last->pop_count = pops;
		ctx->bc->cf_last->cf_addr = ctx->bc->cf_last->id + 2;
	}
	return 0;
}

static inline void callstack_decrease_current(struct r600_shader_ctx *ctx, unsigned reason)
{
	switch(reason) {
	case FC_PUSH_VPM:
		ctx->bc->callstack[ctx->bc->call_sp].current--;
		break;
	case FC_PUSH_WQM:
	case FC_LOOP:
		ctx->bc->callstack[ctx->bc->call_sp].current -= 4;
		break;
	case FC_REP:
		/* TOODO : for 16 vp asic should -= 2; */
		ctx->bc->callstack[ctx->bc->call_sp].current --;
		break;
	}
}

static inline void callstack_check_depth(struct r600_shader_ctx *ctx, unsigned reason, unsigned check_max_only)
{
	if (check_max_only) {
		int diff;
		switch (reason) {
		case FC_PUSH_VPM:
			diff = 1;
			break;
		case FC_PUSH_WQM:
			diff = 4;
			break;
		default:
			assert(0);
			diff = 0;
		}
		if ((ctx->bc->callstack[ctx->bc->call_sp].current + diff) >
		    ctx->bc->callstack[ctx->bc->call_sp].max) {
			ctx->bc->callstack[ctx->bc->call_sp].max =
				ctx->bc->callstack[ctx->bc->call_sp].current + diff;
		}
		return;
	}
	switch (reason) {
	case FC_PUSH_VPM:
		ctx->bc->callstack[ctx->bc->call_sp].current++;
		break;
	case FC_PUSH_WQM:
	case FC_LOOP:
		ctx->bc->callstack[ctx->bc->call_sp].current += 4;
		break;
	case FC_REP:
		ctx->bc->callstack[ctx->bc->call_sp].current++;
		break;
	}

	if ((ctx->bc->callstack[ctx->bc->call_sp].current) >
	    ctx->bc->callstack[ctx->bc->call_sp].max) {
		ctx->bc->callstack[ctx->bc->call_sp].max =
			ctx->bc->callstack[ctx->bc->call_sp].current;
	}
}

static void fc_set_mid(struct r600_shader_ctx *ctx, int fc_sp)
{
	struct r600_cf_stack_entry *sp = &ctx->bc->fc_stack[fc_sp];

	sp->mid = (struct r600_bc_cf **)realloc((void *)sp->mid,
						sizeof(struct r600_bc_cf *) * (sp->num_mid + 1));
	sp->mid[sp->num_mid] = ctx->bc->cf_last;
	sp->num_mid++;
}

static void fc_pushlevel(struct r600_shader_ctx *ctx, int type)
{
	ctx->bc->fc_sp++;
	ctx->bc->fc_stack[ctx->bc->fc_sp].type = type;
	ctx->bc->fc_stack[ctx->bc->fc_sp].start = ctx->bc->cf_last;
}

static void fc_poplevel(struct r600_shader_ctx *ctx)
{
	struct r600_cf_stack_entry *sp = &ctx->bc->fc_stack[ctx->bc->fc_sp];
	if (sp->mid) {
		free(sp->mid);
		sp->mid = NULL;
	}
	sp->num_mid = 0;
	sp->start = NULL;
	sp->type = 0;
	ctx->bc->fc_sp--;
}

#if 0
static int emit_return(struct r600_shader_ctx *ctx)
{
	r600_bc_add_cfinst(ctx->bc, V_SQ_CF_WORD1_SQ_CF_INST_RETURN);
	return 0;
}

static int emit_jump_to_offset(struct r600_shader_ctx *ctx, int pops, int offset)
{

	r600_bc_add_cfinst(ctx->bc, V_SQ_CF_WORD1_SQ_CF_INST_JUMP);
	ctx->bc->cf_last->pop_count = pops;
	/* TODO work out offset */
	return 0;
}

static int emit_setret_in_loop_flag(struct r600_shader_ctx *ctx, unsigned flag_value)
{
	return 0;
}

static void emit_testflag(struct r600_shader_ctx *ctx)
{

}

static void emit_return_on_flag(struct r600_shader_ctx *ctx, unsigned ifidx)
{
	emit_testflag(ctx);
	emit_jump_to_offset(ctx, 1, 4);
	emit_setret_in_loop_flag(ctx, V_SQ_ALU_SRC_0);
	pops(ctx, ifidx + 1);
	emit_return(ctx);
}

static void break_loop_on_flag(struct r600_shader_ctx *ctx, unsigned fc_sp)
{
	emit_testflag(ctx);

	r600_bc_add_cfinst(ctx->bc, ctx->inst_info->r600_opcode);
	ctx->bc->cf_last->pop_count = 1;

	fc_set_mid(ctx, fc_sp);

	pops(ctx, 1);
}
#endif

static int tgsi_if(struct r600_shader_ctx *ctx)
{
	emit_logic_pred(ctx, CTX_INST(V_SQ_ALU_WORD1_OP2_SQ_OP2_INST_PRED_SETNE));

	r600_bc_add_cfinst(ctx->bc, CTX_INST(V_SQ_CF_WORD1_SQ_CF_INST_JUMP));

	fc_pushlevel(ctx, FC_IF);

	callstack_check_depth(ctx, FC_PUSH_VPM, 0);
	return 0;
}

static int tgsi_else(struct r600_shader_ctx *ctx)
{
	r600_bc_add_cfinst(ctx->bc, CTX_INST(V_SQ_CF_WORD1_SQ_CF_INST_ELSE));
	ctx->bc->cf_last->pop_count = 1;

	fc_set_mid(ctx, ctx->bc->fc_sp);
	ctx->bc->fc_stack[ctx->bc->fc_sp].start->cf_addr = ctx->bc->cf_last->id;
	return 0;
}

static int tgsi_endif(struct r600_shader_ctx *ctx)
{
	pops(ctx, 1);
	if (ctx->bc->fc_stack[ctx->bc->fc_sp].type != FC_IF) {
		R600_ERR("if/endif unbalanced in shader\n");
		return -1;
	}

	if (ctx->bc->fc_stack[ctx->bc->fc_sp].mid == NULL) {
		ctx->bc->fc_stack[ctx->bc->fc_sp].start->cf_addr = ctx->bc->cf_last->id + 2;
		ctx->bc->fc_stack[ctx->bc->fc_sp].start->pop_count = 1;
	} else {
		ctx->bc->fc_stack[ctx->bc->fc_sp].mid[0]->cf_addr = ctx->bc->cf_last->id + 2;
	}
	fc_poplevel(ctx);

	callstack_decrease_current(ctx, FC_PUSH_VPM);
	return 0;
}

static int tgsi_bgnloop(struct r600_shader_ctx *ctx)
{
	r600_bc_add_cfinst(ctx->bc, CTX_INST(V_SQ_CF_WORD1_SQ_CF_INST_LOOP_START_NO_AL));

	fc_pushlevel(ctx, FC_LOOP);

	/* check stack depth */
	callstack_check_depth(ctx, FC_LOOP, 0);
	return 0;
}

static int tgsi_endloop(struct r600_shader_ctx *ctx)
{
	int i;

	r600_bc_add_cfinst(ctx->bc, CTX_INST(V_SQ_CF_WORD1_SQ_CF_INST_LOOP_END));

	if (ctx->bc->fc_stack[ctx->bc->fc_sp].type != FC_LOOP) {
		R600_ERR("loop/endloop in shader code are not paired.\n");
		return -EINVAL;
	}

	/* fixup loop pointers - from r600isa
	   LOOP END points to CF after LOOP START,
	   LOOP START point to CF after LOOP END
	   BRK/CONT point to LOOP END CF
	*/
	ctx->bc->cf_last->cf_addr = ctx->bc->fc_stack[ctx->bc->fc_sp].start->id + 2;

	ctx->bc->fc_stack[ctx->bc->fc_sp].start->cf_addr = ctx->bc->cf_last->id + 2;

	for (i = 0; i < ctx->bc->fc_stack[ctx->bc->fc_sp].num_mid; i++) {
		ctx->bc->fc_stack[ctx->bc->fc_sp].mid[i]->cf_addr = ctx->bc->cf_last->id;
	}
	/* TODO add LOOPRET support */
	fc_poplevel(ctx);
	callstack_decrease_current(ctx, FC_LOOP);
	return 0;
}

static int tgsi_loop_brk_cont(struct r600_shader_ctx *ctx)
{
	unsigned int fscp;

	for (fscp = ctx->bc->fc_sp; fscp > 0; fscp--)
	{
		if (FC_LOOP == ctx->bc->fc_stack[fscp].type)
			break;
	}

	if (fscp == 0) {
		R600_ERR("Break not inside loop/endloop pair\n");
		return -EINVAL;
	}

	r600_bc_add_cfinst(ctx->bc, ctx->inst_info->r600_opcode);
	ctx->bc->cf_last->pop_count = 1;

	fc_set_mid(ctx, fscp);

	pops(ctx, 1);
	callstack_check_depth(ctx, FC_PUSH_VPM, 1);
	return 0;
}

static struct r600_shader_tgsi_instruction r600_shader_tgsi_instruction[] = {
	{TGSI_OPCODE_ARL,	0, V_SQ_ALU_WORD1_OP2_SQ_OP2_INST_NOP, tgsi_r600_arl},
	{TGSI_OPCODE_MOV,	0, V_SQ_ALU_WORD1_OP2_SQ_OP2_INST_MOV, tgsi_op2},
	{TGSI_OPCODE_LIT,	0, V_SQ_ALU_WORD1_OP2_SQ_OP2_INST_NOP, tgsi_lit},

	/* FIXME:
	 * For state trackers other than OpenGL, we'll want to use
	 * _RECIP_IEEE instead.
	 */
	{TGSI_OPCODE_RCP,	0, V_SQ_ALU_WORD1_OP2_SQ_OP2_INST_RECIP_CLAMPED, tgsi_trans_srcx_replicate},

	{TGSI_OPCODE_RSQ,	0, V_SQ_ALU_WORD1_OP2_SQ_OP2_INST_NOP, tgsi_rsq},
	{TGSI_OPCODE_EXP,	0, V_SQ_ALU_WORD1_OP2_SQ_OP2_INST_NOP, tgsi_exp},
	{TGSI_OPCODE_LOG,	0, V_SQ_ALU_WORD1_OP2_SQ_OP2_INST_NOP, tgsi_log},
	{TGSI_OPCODE_MUL,	0, V_SQ_ALU_WORD1_OP2_SQ_OP2_INST_MUL, tgsi_op2},
	{TGSI_OPCODE_ADD,	0, V_SQ_ALU_WORD1_OP2_SQ_OP2_INST_ADD, tgsi_op2},
	{TGSI_OPCODE_DP3,	0, V_SQ_ALU_WORD1_OP2_SQ_OP2_INST_DOT4, tgsi_dp},
	{TGSI_OPCODE_DP4,	0, V_SQ_ALU_WORD1_OP2_SQ_OP2_INST_DOT4, tgsi_dp},
	{TGSI_OPCODE_DST,	0, V_SQ_ALU_WORD1_OP2_SQ_OP2_INST_NOP, tgsi_opdst},
	{TGSI_OPCODE_MIN,	0, V_SQ_ALU_WORD1_OP2_SQ_OP2_INST_MIN, tgsi_op2},
	{TGSI_OPCODE_MAX,	0, V_SQ_ALU_WORD1_OP2_SQ_OP2_INST_MAX, tgsi_op2},
	{TGSI_OPCODE_SLT,	0, V_SQ_ALU_WORD1_OP2_SQ_OP2_INST_SETGT, tgsi_op2_swap},
	{TGSI_OPCODE_SGE,	0, V_SQ_ALU_WORD1_OP2_SQ_OP2_INST_SETGE, tgsi_op2},
	{TGSI_OPCODE_MAD,	1, V_SQ_ALU_WORD1_OP3_SQ_OP3_INST_MULADD, tgsi_op3},
	{TGSI_OPCODE_SUB,	0, V_SQ_ALU_WORD1_OP2_SQ_OP2_INST_ADD, tgsi_op2},
	{TGSI_OPCODE_LRP,	0, V_SQ_ALU_WORD1_OP2_SQ_OP2_INST_NOP, tgsi_lrp},
	{TGSI_OPCODE_CND,	0, V_SQ_ALU_WORD1_OP2_SQ_OP2_INST_NOP, tgsi_unsupported},
	/* gap */
	{20,			0, V_SQ_ALU_WORD1_OP2_SQ_OP2_INST_NOP, tgsi_unsupported},
	{TGSI_OPCODE_DP2A,	0, V_SQ_ALU_WORD1_OP2_SQ_OP2_INST_NOP, tgsi_unsupported},
	/* gap */
	{22,			0, V_SQ_ALU_WORD1_OP2_SQ_OP2_INST_NOP, tgsi_unsupported},
	{23,			0, V_SQ_ALU_WORD1_OP2_SQ_OP2_INST_NOP, tgsi_unsupported},
	{TGSI_OPCODE_FRC,	0, V_SQ_ALU_WORD1_OP2_SQ_OP2_INST_FRACT, tgsi_op2},
	{TGSI_OPCODE_CLAMP,	0, V_SQ_ALU_WORD1_OP2_SQ_OP2_INST_NOP, tgsi_unsupported},
	{TGSI_OPCODE_FLR,	0, V_SQ_ALU_WORD1_OP2_SQ_OP2_INST_FLOOR, tgsi_op2},
	{TGSI_OPCODE_ROUND,	0, V_SQ_ALU_WORD1_OP2_SQ_OP2_INST_NOP, tgsi_unsupported},
	{TGSI_OPCODE_EX2,	0, V_SQ_ALU_WORD1_OP2_SQ_OP2_INST_EXP_IEEE, tgsi_trans_srcx_replicate},
	{TGSI_OPCODE_LG2,	0, V_SQ_ALU_WORD1_OP2_SQ_OP2_INST_LOG_IEEE, tgsi_trans_srcx_replicate},
	{TGSI_OPCODE_POW,	0, V_SQ_ALU_WORD1_OP2_SQ_OP2_INST_NOP, tgsi_pow},
	{TGSI_OPCODE_XPD,	0, V_SQ_ALU_WORD1_OP2_SQ_OP2_INST_NOP, tgsi_xpd},
	/* gap */
	{32,			0, V_SQ_ALU_WORD1_OP2_SQ_OP2_INST_NOP, tgsi_unsupported},
	{TGSI_OPCODE_ABS,	0, V_SQ_ALU_WORD1_OP2_SQ_OP2_INST_MOV, tgsi_op2},
	{TGSI_OPCODE_RCC,	0, V_SQ_ALU_WORD1_OP2_SQ_OP2_INST_NOP, tgsi_unsupported},
	{TGSI_OPCODE_DPH,	0, V_SQ_ALU_WORD1_OP2_SQ_OP2_INST_DOT4, tgsi_dp},
	{TGSI_OPCODE_COS,	0, V_SQ_ALU_WORD1_OP2_SQ_OP2_INST_COS, tgsi_trig},
	{TGSI_OPCODE_DDX,	0, SQ_TEX_INST_GET_GRADIENTS_H, tgsi_tex},
	{TGSI_OPCODE_DDY,	0, SQ_TEX_INST_GET_GRADIENTS_V, tgsi_tex},
	{TGSI_OPCODE_KILP,	0, V_SQ_ALU_WORD1_OP2_SQ_OP2_INST_KILLGT, tgsi_kill},  /* predicated kill */
	{TGSI_OPCODE_PK2H,	0, V_SQ_ALU_WORD1_OP2_SQ_OP2_INST_NOP, tgsi_unsupported},
	{TGSI_OPCODE_PK2US,	0, V_SQ_ALU_WORD1_OP2_SQ_OP2_INST_NOP, tgsi_unsupported},
	{TGSI_OPCODE_PK4B,	0, V_SQ_ALU_WORD1_OP2_SQ_OP2_INST_NOP, tgsi_unsupported},
	{TGSI_OPCODE_PK4UB,	0, V_SQ_ALU_WORD1_OP2_SQ_OP2_INST_NOP, tgsi_unsupported},
	{TGSI_OPCODE_RFL,	0, V_SQ_ALU_WORD1_OP2_SQ_OP2_INST_NOP, tgsi_unsupported},
	{TGSI_OPCODE_SEQ,	0, V_SQ_ALU_WORD1_OP2_SQ_OP2_INST_SETE, tgsi_op2},
	{TGSI_OPCODE_SFL,	0, V_SQ_ALU_WORD1_OP2_SQ_OP2_INST_NOP, tgsi_unsupported},
	{TGSI_OPCODE_SGT,	0, V_SQ_ALU_WORD1_OP2_SQ_OP2_INST_SETGT, tgsi_op2},
	{TGSI_OPCODE_SIN,	0, V_SQ_ALU_WORD1_OP2_SQ_OP2_INST_SIN, tgsi_trig},
	{TGSI_OPCODE_SLE,	0, V_SQ_ALU_WORD1_OP2_SQ_OP2_INST_SETGE, tgsi_op2_swap},
	{TGSI_OPCODE_SNE,	0, V_SQ_ALU_WORD1_OP2_SQ_OP2_INST_SETNE, tgsi_op2},
	{TGSI_OPCODE_STR,	0, V_SQ_ALU_WORD1_OP2_SQ_OP2_INST_NOP, tgsi_unsupported},
	{TGSI_OPCODE_TEX,	0, SQ_TEX_INST_SAMPLE, tgsi_tex},
	{TGSI_OPCODE_TXD,	0, V_SQ_ALU_WORD1_OP2_SQ_OP2_INST_NOP, tgsi_unsupported},
	{TGSI_OPCODE_TXP,	0, SQ_TEX_INST_SAMPLE, tgsi_tex},
	{TGSI_OPCODE_UP2H,	0, V_SQ_ALU_WORD1_OP2_SQ_OP2_INST_NOP, tgsi_unsupported},
	{TGSI_OPCODE_UP2US,	0, V_SQ_ALU_WORD1_OP2_SQ_OP2_INST_NOP, tgsi_unsupported},
	{TGSI_OPCODE_UP4B,	0, V_SQ_ALU_WORD1_OP2_SQ_OP2_INST_NOP, tgsi_unsupported},
	{TGSI_OPCODE_UP4UB,	0, V_SQ_ALU_WORD1_OP2_SQ_OP2_INST_NOP, tgsi_unsupported},
	{TGSI_OPCODE_X2D,	0, V_SQ_ALU_WORD1_OP2_SQ_OP2_INST_NOP, tgsi_unsupported},
	{TGSI_OPCODE_ARA,	0, V_SQ_ALU_WORD1_OP2_SQ_OP2_INST_NOP, tgsi_unsupported},
	{TGSI_OPCODE_ARR,	0, V_SQ_ALU_WORD1_OP2_SQ_OP2_INST_NOP, tgsi_r600_arl},
	{TGSI_OPCODE_BRA,	0, V_SQ_ALU_WORD1_OP2_SQ_OP2_INST_NOP, tgsi_unsupported},
	{TGSI_OPCODE_CAL,	0, V_SQ_ALU_WORD1_OP2_SQ_OP2_INST_NOP, tgsi_unsupported},
	{TGSI_OPCODE_RET,	0, V_SQ_ALU_WORD1_OP2_SQ_OP2_INST_NOP, tgsi_unsupported},
	{TGSI_OPCODE_SSG,	0, V_SQ_ALU_WORD1_OP2_SQ_OP2_INST_NOP, tgsi_ssg},
	{TGSI_OPCODE_CMP,	0, V_SQ_ALU_WORD1_OP2_SQ_OP2_INST_NOP, tgsi_cmp},
	{TGSI_OPCODE_SCS,	0, V_SQ_ALU_WORD1_OP2_SQ_OP2_INST_NOP, tgsi_scs},
	{TGSI_OPCODE_TXB,	0, SQ_TEX_INST_SAMPLE_L, tgsi_tex},
	{TGSI_OPCODE_NRM,	0, V_SQ_ALU_WORD1_OP2_SQ_OP2_INST_NOP, tgsi_unsupported},
	{TGSI_OPCODE_DIV,	0, V_SQ_ALU_WORD1_OP2_SQ_OP2_INST_NOP, tgsi_unsupported},
	{TGSI_OPCODE_DP2,	0, V_SQ_ALU_WORD1_OP2_SQ_OP2_INST_DOT4, tgsi_dp},
	{TGSI_OPCODE_TXL,	0, SQ_TEX_INST_SAMPLE_L, tgsi_tex},
	{TGSI_OPCODE_BRK,	0, V_SQ_CF_WORD1_SQ_CF_INST_LOOP_BREAK, tgsi_loop_brk_cont},
	{TGSI_OPCODE_IF,	0, V_SQ_ALU_WORD1_OP2_SQ_OP2_INST_NOP, tgsi_if},
	/* gap */
	{75,			0, V_SQ_ALU_WORD1_OP2_SQ_OP2_INST_NOP, tgsi_unsupported},
	{76,			0, V_SQ_ALU_WORD1_OP2_SQ_OP2_INST_NOP, tgsi_unsupported},
	{TGSI_OPCODE_ELSE,	0, V_SQ_ALU_WORD1_OP2_SQ_OP2_INST_NOP, tgsi_else},
	{TGSI_OPCODE_ENDIF,	0, V_SQ_ALU_WORD1_OP2_SQ_OP2_INST_NOP, tgsi_endif},
	/* gap */
	{79,			0, V_SQ_ALU_WORD1_OP2_SQ_OP2_INST_NOP, tgsi_unsupported},
	{80,			0, V_SQ_ALU_WORD1_OP2_SQ_OP2_INST_NOP, tgsi_unsupported},
	{TGSI_OPCODE_PUSHA,	0, V_SQ_ALU_WORD1_OP2_SQ_OP2_INST_NOP, tgsi_unsupported},
	{TGSI_OPCODE_POPA,	0, V_SQ_ALU_WORD1_OP2_SQ_OP2_INST_NOP, tgsi_unsupported},
	{TGSI_OPCODE_CEIL,	0, V_SQ_ALU_WORD1_OP2_SQ_OP2_INST_NOP, tgsi_unsupported},
	{TGSI_OPCODE_I2F,	0, V_SQ_ALU_WORD1_OP2_SQ_OP2_INST_NOP, tgsi_unsupported},
	{TGSI_OPCODE_NOT,	0, V_SQ_ALU_WORD1_OP2_SQ_OP2_INST_NOP, tgsi_unsupported},
	{TGSI_OPCODE_TRUNC,	0, V_SQ_ALU_WORD1_OP2_SQ_OP2_INST_TRUNC, tgsi_trans_srcx_replicate},
	{TGSI_OPCODE_SHL,	0, V_SQ_ALU_WORD1_OP2_SQ_OP2_INST_NOP, tgsi_unsupported},
	/* gap */
	{88,			0, V_SQ_ALU_WORD1_OP2_SQ_OP2_INST_NOP, tgsi_unsupported},
	{TGSI_OPCODE_AND,	0, V_SQ_ALU_WORD1_OP2_SQ_OP2_INST_NOP, tgsi_unsupported},
	{TGSI_OPCODE_OR,	0, V_SQ_ALU_WORD1_OP2_SQ_OP2_INST_NOP, tgsi_unsupported},
	{TGSI_OPCODE_MOD,	0, V_SQ_ALU_WORD1_OP2_SQ_OP2_INST_NOP, tgsi_unsupported},
	{TGSI_OPCODE_XOR,	0, V_SQ_ALU_WORD1_OP2_SQ_OP2_INST_NOP, tgsi_unsupported},
	{TGSI_OPCODE_SAD,	0, V_SQ_ALU_WORD1_OP2_SQ_OP2_INST_NOP, tgsi_unsupported},
	{TGSI_OPCODE_TXF,	0, V_SQ_ALU_WORD1_OP2_SQ_OP2_INST_NOP, tgsi_unsupported},
	{TGSI_OPCODE_TXQ,	0, V_SQ_ALU_WORD1_OP2_SQ_OP2_INST_NOP, tgsi_unsupported},
	{TGSI_OPCODE_CONT,	0, V_SQ_CF_WORD1_SQ_CF_INST_LOOP_CONTINUE, tgsi_loop_brk_cont},
	{TGSI_OPCODE_EMIT,	0, V_SQ_ALU_WORD1_OP2_SQ_OP2_INST_NOP, tgsi_unsupported},
	{TGSI_OPCODE_ENDPRIM,	0, V_SQ_ALU_WORD1_OP2_SQ_OP2_INST_NOP, tgsi_unsupported},
	{TGSI_OPCODE_BGNLOOP,	0, V_SQ_ALU_WORD1_OP2_SQ_OP2_INST_NOP, tgsi_bgnloop},
	{TGSI_OPCODE_BGNSUB,	0, V_SQ_ALU_WORD1_OP2_SQ_OP2_INST_NOP, tgsi_unsupported},
	{TGSI_OPCODE_ENDLOOP,	0, V_SQ_ALU_WORD1_OP2_SQ_OP2_INST_NOP, tgsi_endloop},
	{TGSI_OPCODE_ENDSUB,	0, V_SQ_ALU_WORD1_OP2_SQ_OP2_INST_NOP, tgsi_unsupported},
	/* gap */
	{103,			0, V_SQ_ALU_WORD1_OP2_SQ_OP2_INST_NOP, tgsi_unsupported},
	{104,			0, V_SQ_ALU_WORD1_OP2_SQ_OP2_INST_NOP, tgsi_unsupported},
	{105,			0, V_SQ_ALU_WORD1_OP2_SQ_OP2_INST_NOP, tgsi_unsupported},
	{106,			0, V_SQ_ALU_WORD1_OP2_SQ_OP2_INST_NOP, tgsi_unsupported},
	{TGSI_OPCODE_NOP,	0, V_SQ_ALU_WORD1_OP2_SQ_OP2_INST_NOP, tgsi_unsupported},
	/* gap */
	{108,			0, V_SQ_ALU_WORD1_OP2_SQ_OP2_INST_NOP, tgsi_unsupported},
	{109,			0, V_SQ_ALU_WORD1_OP2_SQ_OP2_INST_NOP, tgsi_unsupported},
	{110,			0, V_SQ_ALU_WORD1_OP2_SQ_OP2_INST_NOP, tgsi_unsupported},
	{111,			0, V_SQ_ALU_WORD1_OP2_SQ_OP2_INST_NOP, tgsi_unsupported},
	{TGSI_OPCODE_NRM4,	0, V_SQ_ALU_WORD1_OP2_SQ_OP2_INST_NOP, tgsi_unsupported},
	{TGSI_OPCODE_CALLNZ,	0, V_SQ_ALU_WORD1_OP2_SQ_OP2_INST_NOP, tgsi_unsupported},
	{TGSI_OPCODE_IFC,	0, V_SQ_ALU_WORD1_OP2_SQ_OP2_INST_NOP, tgsi_unsupported},
	{TGSI_OPCODE_BREAKC,	0, V_SQ_ALU_WORD1_OP2_SQ_OP2_INST_NOP, tgsi_unsupported},
	{TGSI_OPCODE_KIL,	0, V_SQ_ALU_WORD1_OP2_SQ_OP2_INST_KILLGT, tgsi_kill},  /* conditional kill */
	{TGSI_OPCODE_END,	0, V_SQ_ALU_WORD1_OP2_SQ_OP2_INST_NOP, tgsi_end},  /* aka HALT */
	/* gap */
	{118,			0, V_SQ_ALU_WORD1_OP2_SQ_OP2_INST_NOP, tgsi_unsupported},
	{TGSI_OPCODE_F2I,	0, V_SQ_ALU_WORD1_OP2_SQ_OP2_INST_NOP, tgsi_unsupported},
	{TGSI_OPCODE_IDIV,	0, V_SQ_ALU_WORD1_OP2_SQ_OP2_INST_NOP, tgsi_unsupported},
	{TGSI_OPCODE_IMAX,	0, V_SQ_ALU_WORD1_OP2_SQ_OP2_INST_NOP, tgsi_unsupported},
	{TGSI_OPCODE_IMIN,	0, V_SQ_ALU_WORD1_OP2_SQ_OP2_INST_NOP, tgsi_unsupported},
	{TGSI_OPCODE_INEG,	0, V_SQ_ALU_WORD1_OP2_SQ_OP2_INST_NOP, tgsi_unsupported},
	{TGSI_OPCODE_ISGE,	0, V_SQ_ALU_WORD1_OP2_SQ_OP2_INST_NOP, tgsi_unsupported},
	{TGSI_OPCODE_ISHR,	0, V_SQ_ALU_WORD1_OP2_SQ_OP2_INST_NOP, tgsi_unsupported},
	{TGSI_OPCODE_ISLT,	0, V_SQ_ALU_WORD1_OP2_SQ_OP2_INST_NOP, tgsi_unsupported},
	{TGSI_OPCODE_F2U,	0, V_SQ_ALU_WORD1_OP2_SQ_OP2_INST_NOP, tgsi_unsupported},
	{TGSI_OPCODE_U2F,	0, V_SQ_ALU_WORD1_OP2_SQ_OP2_INST_NOP, tgsi_unsupported},
	{TGSI_OPCODE_UADD,	0, V_SQ_ALU_WORD1_OP2_SQ_OP2_INST_NOP, tgsi_unsupported},
	{TGSI_OPCODE_UDIV,	0, V_SQ_ALU_WORD1_OP2_SQ_OP2_INST_NOP, tgsi_unsupported},
	{TGSI_OPCODE_UMAD,	0, V_SQ_ALU_WORD1_OP2_SQ_OP2_INST_NOP, tgsi_unsupported},
	{TGSI_OPCODE_UMAX,	0, V_SQ_ALU_WORD1_OP2_SQ_OP2_INST_NOP, tgsi_unsupported},
	{TGSI_OPCODE_UMIN,	0, V_SQ_ALU_WORD1_OP2_SQ_OP2_INST_NOP, tgsi_unsupported},
	{TGSI_OPCODE_UMOD,	0, V_SQ_ALU_WORD1_OP2_SQ_OP2_INST_NOP, tgsi_unsupported},
	{TGSI_OPCODE_UMUL,	0, V_SQ_ALU_WORD1_OP2_SQ_OP2_INST_NOP, tgsi_unsupported},
	{TGSI_OPCODE_USEQ,	0, V_SQ_ALU_WORD1_OP2_SQ_OP2_INST_NOP, tgsi_unsupported},
	{TGSI_OPCODE_USGE,	0, V_SQ_ALU_WORD1_OP2_SQ_OP2_INST_NOP, tgsi_unsupported},
	{TGSI_OPCODE_USHR,	0, V_SQ_ALU_WORD1_OP2_SQ_OP2_INST_NOP, tgsi_unsupported},
	{TGSI_OPCODE_USLT,	0, V_SQ_ALU_WORD1_OP2_SQ_OP2_INST_NOP, tgsi_unsupported},
	{TGSI_OPCODE_USNE,	0, V_SQ_ALU_WORD1_OP2_SQ_OP2_INST_NOP, tgsi_unsupported},
	{TGSI_OPCODE_SWITCH,	0, V_SQ_ALU_WORD1_OP2_SQ_OP2_INST_NOP, tgsi_unsupported},
	{TGSI_OPCODE_CASE,	0, V_SQ_ALU_WORD1_OP2_SQ_OP2_INST_NOP, tgsi_unsupported},
	{TGSI_OPCODE_DEFAULT,	0, V_SQ_ALU_WORD1_OP2_SQ_OP2_INST_NOP, tgsi_unsupported},
	{TGSI_OPCODE_ENDSWITCH,	0, V_SQ_ALU_WORD1_OP2_SQ_OP2_INST_NOP, tgsi_unsupported},
	{TGSI_OPCODE_LAST,	0, V_SQ_ALU_WORD1_OP2_SQ_OP2_INST_NOP, tgsi_unsupported},
};

static struct r600_shader_tgsi_instruction eg_shader_tgsi_instruction[] = {
	{TGSI_OPCODE_ARL,	0, EG_V_SQ_ALU_WORD1_OP2_SQ_OP2_INST_NOP, tgsi_eg_arl},
	{TGSI_OPCODE_MOV,	0, EG_V_SQ_ALU_WORD1_OP2_SQ_OP2_INST_MOV, tgsi_op2},
	{TGSI_OPCODE_LIT,	0, EG_V_SQ_ALU_WORD1_OP2_SQ_OP2_INST_NOP, tgsi_lit},
	{TGSI_OPCODE_RCP,	0, EG_V_SQ_ALU_WORD1_OP2_SQ_OP2_INST_RECIP_IEEE, tgsi_trans_srcx_replicate},
	{TGSI_OPCODE_RSQ,	0, EG_V_SQ_ALU_WORD1_OP2_SQ_OP2_INST_RECIPSQRT_IEEE, tgsi_trans_srcx_replicate},
	{TGSI_OPCODE_EXP,	0, EG_V_SQ_ALU_WORD1_OP2_SQ_OP2_INST_NOP, tgsi_exp},
	{TGSI_OPCODE_LOG,	0, EG_V_SQ_ALU_WORD1_OP2_SQ_OP2_INST_NOP, tgsi_unsupported},
	{TGSI_OPCODE_MUL,	0, EG_V_SQ_ALU_WORD1_OP2_SQ_OP2_INST_MUL, tgsi_op2},
	{TGSI_OPCODE_ADD,	0, EG_V_SQ_ALU_WORD1_OP2_SQ_OP2_INST_ADD, tgsi_op2},
	{TGSI_OPCODE_DP3,	0, EG_V_SQ_ALU_WORD1_OP2_SQ_OP2_INST_DOT4, tgsi_dp},
	{TGSI_OPCODE_DP4,	0, EG_V_SQ_ALU_WORD1_OP2_SQ_OP2_INST_DOT4, tgsi_dp},
	{TGSI_OPCODE_DST,	0, EG_V_SQ_ALU_WORD1_OP2_SQ_OP2_INST_NOP, tgsi_opdst},
	{TGSI_OPCODE_MIN,	0, EG_V_SQ_ALU_WORD1_OP2_SQ_OP2_INST_MIN, tgsi_op2},
	{TGSI_OPCODE_MAX,	0, EG_V_SQ_ALU_WORD1_OP2_SQ_OP2_INST_MAX, tgsi_op2},
	{TGSI_OPCODE_SLT,	0, EG_V_SQ_ALU_WORD1_OP2_SQ_OP2_INST_SETGT, tgsi_op2_swap},
	{TGSI_OPCODE_SGE,	0, EG_V_SQ_ALU_WORD1_OP2_SQ_OP2_INST_SETGE, tgsi_op2},
	{TGSI_OPCODE_MAD,	1, EG_V_SQ_ALU_WORD1_OP3_SQ_OP3_INST_MULADD, tgsi_op3},
	{TGSI_OPCODE_SUB,	0, EG_V_SQ_ALU_WORD1_OP2_SQ_OP2_INST_ADD, tgsi_op2},
	{TGSI_OPCODE_LRP,	0, EG_V_SQ_ALU_WORD1_OP2_SQ_OP2_INST_NOP, tgsi_lrp},
	{TGSI_OPCODE_CND,	0, EG_V_SQ_ALU_WORD1_OP2_SQ_OP2_INST_NOP, tgsi_unsupported},
	/* gap */
	{20,			0, EG_V_SQ_ALU_WORD1_OP2_SQ_OP2_INST_NOP, tgsi_unsupported},
	{TGSI_OPCODE_DP2A,	0, EG_V_SQ_ALU_WORD1_OP2_SQ_OP2_INST_NOP, tgsi_unsupported},
	/* gap */
	{22,			0, EG_V_SQ_ALU_WORD1_OP2_SQ_OP2_INST_NOP, tgsi_unsupported},
	{23,			0, EG_V_SQ_ALU_WORD1_OP2_SQ_OP2_INST_NOP, tgsi_unsupported},
	{TGSI_OPCODE_FRC,	0, EG_V_SQ_ALU_WORD1_OP2_SQ_OP2_INST_FRACT, tgsi_op2},
	{TGSI_OPCODE_CLAMP,	0, EG_V_SQ_ALU_WORD1_OP2_SQ_OP2_INST_NOP, tgsi_unsupported},
	{TGSI_OPCODE_FLR,	0, EG_V_SQ_ALU_WORD1_OP2_SQ_OP2_INST_FLOOR, tgsi_op2},
	{TGSI_OPCODE_ROUND,	0, EG_V_SQ_ALU_WORD1_OP2_SQ_OP2_INST_NOP, tgsi_unsupported},
	{TGSI_OPCODE_EX2,	0, EG_V_SQ_ALU_WORD1_OP2_SQ_OP2_INST_EXP_IEEE, tgsi_trans_srcx_replicate},
	{TGSI_OPCODE_LG2,	0, EG_V_SQ_ALU_WORD1_OP2_SQ_OP2_INST_LOG_IEEE, tgsi_trans_srcx_replicate},
	{TGSI_OPCODE_POW,	0, EG_V_SQ_ALU_WORD1_OP2_SQ_OP2_INST_NOP, tgsi_pow},
	{TGSI_OPCODE_XPD,	0, EG_V_SQ_ALU_WORD1_OP2_SQ_OP2_INST_NOP, tgsi_xpd},
	/* gap */
	{32,			0, EG_V_SQ_ALU_WORD1_OP2_SQ_OP2_INST_NOP, tgsi_unsupported},
	{TGSI_OPCODE_ABS,	0, EG_V_SQ_ALU_WORD1_OP2_SQ_OP2_INST_MOV, tgsi_op2},
	{TGSI_OPCODE_RCC,	0, EG_V_SQ_ALU_WORD1_OP2_SQ_OP2_INST_NOP, tgsi_unsupported},
	{TGSI_OPCODE_DPH,	0, EG_V_SQ_ALU_WORD1_OP2_SQ_OP2_INST_DOT4, tgsi_dp},
	{TGSI_OPCODE_COS,	0, EG_V_SQ_ALU_WORD1_OP2_SQ_OP2_INST_COS, tgsi_trig},
	{TGSI_OPCODE_DDX,	0, SQ_TEX_INST_GET_GRADIENTS_H, tgsi_tex},
	{TGSI_OPCODE_DDY,	0, SQ_TEX_INST_GET_GRADIENTS_V, tgsi_tex},
	{TGSI_OPCODE_KILP,	0, EG_V_SQ_ALU_WORD1_OP2_SQ_OP2_INST_KILLGT, tgsi_kill},  /* predicated kill */
	{TGSI_OPCODE_PK2H,	0, EG_V_SQ_ALU_WORD1_OP2_SQ_OP2_INST_NOP, tgsi_unsupported},
	{TGSI_OPCODE_PK2US,	0, EG_V_SQ_ALU_WORD1_OP2_SQ_OP2_INST_NOP, tgsi_unsupported},
	{TGSI_OPCODE_PK4B,	0, EG_V_SQ_ALU_WORD1_OP2_SQ_OP2_INST_NOP, tgsi_unsupported},
	{TGSI_OPCODE_PK4UB,	0, EG_V_SQ_ALU_WORD1_OP2_SQ_OP2_INST_NOP, tgsi_unsupported},
	{TGSI_OPCODE_RFL,	0, EG_V_SQ_ALU_WORD1_OP2_SQ_OP2_INST_NOP, tgsi_unsupported},
	{TGSI_OPCODE_SEQ,	0, EG_V_SQ_ALU_WORD1_OP2_SQ_OP2_INST_SETE, tgsi_op2},
	{TGSI_OPCODE_SFL,	0, EG_V_SQ_ALU_WORD1_OP2_SQ_OP2_INST_NOP, tgsi_unsupported},
	{TGSI_OPCODE_SGT,	0, EG_V_SQ_ALU_WORD1_OP2_SQ_OP2_INST_SETGT, tgsi_op2},
	{TGSI_OPCODE_SIN,	0, EG_V_SQ_ALU_WORD1_OP2_SQ_OP2_INST_SIN, tgsi_trig},
	{TGSI_OPCODE_SLE,	0, EG_V_SQ_ALU_WORD1_OP2_SQ_OP2_INST_SETGE, tgsi_op2_swap},
	{TGSI_OPCODE_SNE,	0, EG_V_SQ_ALU_WORD1_OP2_SQ_OP2_INST_SETNE, tgsi_op2},
	{TGSI_OPCODE_STR,	0, EG_V_SQ_ALU_WORD1_OP2_SQ_OP2_INST_NOP, tgsi_unsupported},
	{TGSI_OPCODE_TEX,	0, SQ_TEX_INST_SAMPLE, tgsi_tex},
	{TGSI_OPCODE_TXD,	0, EG_V_SQ_ALU_WORD1_OP2_SQ_OP2_INST_NOP, tgsi_unsupported},
	{TGSI_OPCODE_TXP,	0, SQ_TEX_INST_SAMPLE, tgsi_tex},
	{TGSI_OPCODE_UP2H,	0, EG_V_SQ_ALU_WORD1_OP2_SQ_OP2_INST_NOP, tgsi_unsupported},
	{TGSI_OPCODE_UP2US,	0, EG_V_SQ_ALU_WORD1_OP2_SQ_OP2_INST_NOP, tgsi_unsupported},
	{TGSI_OPCODE_UP4B,	0, EG_V_SQ_ALU_WORD1_OP2_SQ_OP2_INST_NOP, tgsi_unsupported},
	{TGSI_OPCODE_UP4UB,	0, EG_V_SQ_ALU_WORD1_OP2_SQ_OP2_INST_NOP, tgsi_unsupported},
	{TGSI_OPCODE_X2D,	0, EG_V_SQ_ALU_WORD1_OP2_SQ_OP2_INST_NOP, tgsi_unsupported},
	{TGSI_OPCODE_ARA,	0, EG_V_SQ_ALU_WORD1_OP2_SQ_OP2_INST_NOP, tgsi_unsupported},
	{TGSI_OPCODE_ARR,	0, EG_V_SQ_ALU_WORD1_OP2_SQ_OP2_INST_NOP, tgsi_eg_arl},
	{TGSI_OPCODE_BRA,	0, EG_V_SQ_ALU_WORD1_OP2_SQ_OP2_INST_NOP, tgsi_unsupported},
	{TGSI_OPCODE_CAL,	0, EG_V_SQ_ALU_WORD1_OP2_SQ_OP2_INST_NOP, tgsi_unsupported},
	{TGSI_OPCODE_RET,	0, EG_V_SQ_ALU_WORD1_OP2_SQ_OP2_INST_NOP, tgsi_unsupported},
	{TGSI_OPCODE_SSG,	0, EG_V_SQ_ALU_WORD1_OP2_SQ_OP2_INST_NOP, tgsi_ssg},
	{TGSI_OPCODE_CMP,	0, EG_V_SQ_ALU_WORD1_OP2_SQ_OP2_INST_NOP, tgsi_cmp},
	{TGSI_OPCODE_SCS,	0, EG_V_SQ_ALU_WORD1_OP2_SQ_OP2_INST_NOP, tgsi_scs},
	{TGSI_OPCODE_TXB,	0, SQ_TEX_INST_SAMPLE_L, tgsi_tex},
	{TGSI_OPCODE_NRM,	0, EG_V_SQ_ALU_WORD1_OP2_SQ_OP2_INST_NOP, tgsi_unsupported},
	{TGSI_OPCODE_DIV,	0, EG_V_SQ_ALU_WORD1_OP2_SQ_OP2_INST_NOP, tgsi_unsupported},
	{TGSI_OPCODE_DP2,	0, EG_V_SQ_ALU_WORD1_OP2_SQ_OP2_INST_DOT4, tgsi_dp},
	{TGSI_OPCODE_TXL,	0, SQ_TEX_INST_SAMPLE_L, tgsi_tex},
	{TGSI_OPCODE_BRK,	0, EG_V_SQ_CF_WORD1_SQ_CF_INST_LOOP_BREAK, tgsi_loop_brk_cont},
	{TGSI_OPCODE_IF,	0, EG_V_SQ_ALU_WORD1_OP2_SQ_OP2_INST_NOP, tgsi_if},
	/* gap */
	{75,			0, EG_V_SQ_ALU_WORD1_OP2_SQ_OP2_INST_NOP, tgsi_unsupported},
	{76,			0, EG_V_SQ_ALU_WORD1_OP2_SQ_OP2_INST_NOP, tgsi_unsupported},
	{TGSI_OPCODE_ELSE,	0, EG_V_SQ_ALU_WORD1_OP2_SQ_OP2_INST_NOP, tgsi_else},
	{TGSI_OPCODE_ENDIF,	0, EG_V_SQ_ALU_WORD1_OP2_SQ_OP2_INST_NOP, tgsi_endif},
	/* gap */
	{79,			0, EG_V_SQ_ALU_WORD1_OP2_SQ_OP2_INST_NOP, tgsi_unsupported},
	{80,			0, EG_V_SQ_ALU_WORD1_OP2_SQ_OP2_INST_NOP, tgsi_unsupported},
	{TGSI_OPCODE_PUSHA,	0, EG_V_SQ_ALU_WORD1_OP2_SQ_OP2_INST_NOP, tgsi_unsupported},
	{TGSI_OPCODE_POPA,	0, EG_V_SQ_ALU_WORD1_OP2_SQ_OP2_INST_NOP, tgsi_unsupported},
	{TGSI_OPCODE_CEIL,	0, EG_V_SQ_ALU_WORD1_OP2_SQ_OP2_INST_NOP, tgsi_unsupported},
	{TGSI_OPCODE_I2F,	0, EG_V_SQ_ALU_WORD1_OP2_SQ_OP2_INST_NOP, tgsi_unsupported},
	{TGSI_OPCODE_NOT,	0, EG_V_SQ_ALU_WORD1_OP2_SQ_OP2_INST_NOP, tgsi_unsupported},
	{TGSI_OPCODE_TRUNC,	0, EG_V_SQ_ALU_WORD1_OP2_SQ_OP2_INST_TRUNC, tgsi_trans_srcx_replicate},
	{TGSI_OPCODE_SHL,	0, EG_V_SQ_ALU_WORD1_OP2_SQ_OP2_INST_NOP, tgsi_unsupported},
	/* gap */
	{88,			0, EG_V_SQ_ALU_WORD1_OP2_SQ_OP2_INST_NOP, tgsi_unsupported},
	{TGSI_OPCODE_AND,	0, EG_V_SQ_ALU_WORD1_OP2_SQ_OP2_INST_NOP, tgsi_unsupported},
	{TGSI_OPCODE_OR,	0, EG_V_SQ_ALU_WORD1_OP2_SQ_OP2_INST_NOP, tgsi_unsupported},
	{TGSI_OPCODE_MOD,	0, EG_V_SQ_ALU_WORD1_OP2_SQ_OP2_INST_NOP, tgsi_unsupported},
	{TGSI_OPCODE_XOR,	0, EG_V_SQ_ALU_WORD1_OP2_SQ_OP2_INST_NOP, tgsi_unsupported},
	{TGSI_OPCODE_SAD,	0, EG_V_SQ_ALU_WORD1_OP2_SQ_OP2_INST_NOP, tgsi_unsupported},
	{TGSI_OPCODE_TXF,	0, EG_V_SQ_ALU_WORD1_OP2_SQ_OP2_INST_NOP, tgsi_unsupported},
	{TGSI_OPCODE_TXQ,	0, EG_V_SQ_ALU_WORD1_OP2_SQ_OP2_INST_NOP, tgsi_unsupported},
	{TGSI_OPCODE_CONT,	0, EG_V_SQ_CF_WORD1_SQ_CF_INST_LOOP_CONTINUE, tgsi_loop_brk_cont},
	{TGSI_OPCODE_EMIT,	0, EG_V_SQ_ALU_WORD1_OP2_SQ_OP2_INST_NOP, tgsi_unsupported},
	{TGSI_OPCODE_ENDPRIM,	0, EG_V_SQ_ALU_WORD1_OP2_SQ_OP2_INST_NOP, tgsi_unsupported},
	{TGSI_OPCODE_BGNLOOP,	0, EG_V_SQ_ALU_WORD1_OP2_SQ_OP2_INST_NOP, tgsi_bgnloop},
	{TGSI_OPCODE_BGNSUB,	0, EG_V_SQ_ALU_WORD1_OP2_SQ_OP2_INST_NOP, tgsi_unsupported},
	{TGSI_OPCODE_ENDLOOP,	0, EG_V_SQ_ALU_WORD1_OP2_SQ_OP2_INST_NOP, tgsi_endloop},
	{TGSI_OPCODE_ENDSUB,	0, EG_V_SQ_ALU_WORD1_OP2_SQ_OP2_INST_NOP, tgsi_unsupported},
	/* gap */
	{103,			0, EG_V_SQ_ALU_WORD1_OP2_SQ_OP2_INST_NOP, tgsi_unsupported},
	{104,			0, EG_V_SQ_ALU_WORD1_OP2_SQ_OP2_INST_NOP, tgsi_unsupported},
	{105,			0, EG_V_SQ_ALU_WORD1_OP2_SQ_OP2_INST_NOP, tgsi_unsupported},
	{106,			0, EG_V_SQ_ALU_WORD1_OP2_SQ_OP2_INST_NOP, tgsi_unsupported},
	{TGSI_OPCODE_NOP,	0, EG_V_SQ_ALU_WORD1_OP2_SQ_OP2_INST_NOP, tgsi_unsupported},
	/* gap */
	{108,			0, EG_V_SQ_ALU_WORD1_OP2_SQ_OP2_INST_NOP, tgsi_unsupported},
	{109,			0, EG_V_SQ_ALU_WORD1_OP2_SQ_OP2_INST_NOP, tgsi_unsupported},
	{110,			0, EG_V_SQ_ALU_WORD1_OP2_SQ_OP2_INST_NOP, tgsi_unsupported},
	{111,			0, EG_V_SQ_ALU_WORD1_OP2_SQ_OP2_INST_NOP, tgsi_unsupported},
	{TGSI_OPCODE_NRM4,	0, EG_V_SQ_ALU_WORD1_OP2_SQ_OP2_INST_NOP, tgsi_unsupported},
	{TGSI_OPCODE_CALLNZ,	0, EG_V_SQ_ALU_WORD1_OP2_SQ_OP2_INST_NOP, tgsi_unsupported},
	{TGSI_OPCODE_IFC,	0, EG_V_SQ_ALU_WORD1_OP2_SQ_OP2_INST_NOP, tgsi_unsupported},
	{TGSI_OPCODE_BREAKC,	0, EG_V_SQ_ALU_WORD1_OP2_SQ_OP2_INST_NOP, tgsi_unsupported},
	{TGSI_OPCODE_KIL,	0, EG_V_SQ_ALU_WORD1_OP2_SQ_OP2_INST_KILLGT, tgsi_kill},  /* conditional kill */
	{TGSI_OPCODE_END,	0, EG_V_SQ_ALU_WORD1_OP2_SQ_OP2_INST_NOP, tgsi_end},  /* aka HALT */
	/* gap */
	{118,			0, EG_V_SQ_ALU_WORD1_OP2_SQ_OP2_INST_NOP, tgsi_unsupported},
	{TGSI_OPCODE_F2I,	0, EG_V_SQ_ALU_WORD1_OP2_SQ_OP2_INST_NOP, tgsi_unsupported},
	{TGSI_OPCODE_IDIV,	0, EG_V_SQ_ALU_WORD1_OP2_SQ_OP2_INST_NOP, tgsi_unsupported},
	{TGSI_OPCODE_IMAX,	0, EG_V_SQ_ALU_WORD1_OP2_SQ_OP2_INST_NOP, tgsi_unsupported},
	{TGSI_OPCODE_IMIN,	0, EG_V_SQ_ALU_WORD1_OP2_SQ_OP2_INST_NOP, tgsi_unsupported},
	{TGSI_OPCODE_INEG,	0, EG_V_SQ_ALU_WORD1_OP2_SQ_OP2_INST_NOP, tgsi_unsupported},
	{TGSI_OPCODE_ISGE,	0, EG_V_SQ_ALU_WORD1_OP2_SQ_OP2_INST_NOP, tgsi_unsupported},
	{TGSI_OPCODE_ISHR,	0, EG_V_SQ_ALU_WORD1_OP2_SQ_OP2_INST_NOP, tgsi_unsupported},
	{TGSI_OPCODE_ISLT,	0, EG_V_SQ_ALU_WORD1_OP2_SQ_OP2_INST_NOP, tgsi_unsupported},
	{TGSI_OPCODE_F2U,	0, EG_V_SQ_ALU_WORD1_OP2_SQ_OP2_INST_NOP, tgsi_unsupported},
	{TGSI_OPCODE_U2F,	0, EG_V_SQ_ALU_WORD1_OP2_SQ_OP2_INST_NOP, tgsi_unsupported},
	{TGSI_OPCODE_UADD,	0, EG_V_SQ_ALU_WORD1_OP2_SQ_OP2_INST_NOP, tgsi_unsupported},
	{TGSI_OPCODE_UDIV,	0, EG_V_SQ_ALU_WORD1_OP2_SQ_OP2_INST_NOP, tgsi_unsupported},
	{TGSI_OPCODE_UMAD,	0, EG_V_SQ_ALU_WORD1_OP2_SQ_OP2_INST_NOP, tgsi_unsupported},
	{TGSI_OPCODE_UMAX,	0, EG_V_SQ_ALU_WORD1_OP2_SQ_OP2_INST_NOP, tgsi_unsupported},
	{TGSI_OPCODE_UMIN,	0, EG_V_SQ_ALU_WORD1_OP2_SQ_OP2_INST_NOP, tgsi_unsupported},
	{TGSI_OPCODE_UMOD,	0, EG_V_SQ_ALU_WORD1_OP2_SQ_OP2_INST_NOP, tgsi_unsupported},
	{TGSI_OPCODE_UMUL,	0, EG_V_SQ_ALU_WORD1_OP2_SQ_OP2_INST_NOP, tgsi_unsupported},
	{TGSI_OPCODE_USEQ,	0, EG_V_SQ_ALU_WORD1_OP2_SQ_OP2_INST_NOP, tgsi_unsupported},
	{TGSI_OPCODE_USGE,	0, EG_V_SQ_ALU_WORD1_OP2_SQ_OP2_INST_NOP, tgsi_unsupported},
	{TGSI_OPCODE_USHR,	0, EG_V_SQ_ALU_WORD1_OP2_SQ_OP2_INST_NOP, tgsi_unsupported},
	{TGSI_OPCODE_USLT,	0, EG_V_SQ_ALU_WORD1_OP2_SQ_OP2_INST_NOP, tgsi_unsupported},
	{TGSI_OPCODE_USNE,	0, EG_V_SQ_ALU_WORD1_OP2_SQ_OP2_INST_NOP, tgsi_unsupported},
	{TGSI_OPCODE_SWITCH,	0, EG_V_SQ_ALU_WORD1_OP2_SQ_OP2_INST_NOP, tgsi_unsupported},
	{TGSI_OPCODE_CASE,	0, EG_V_SQ_ALU_WORD1_OP2_SQ_OP2_INST_NOP, tgsi_unsupported},
	{TGSI_OPCODE_DEFAULT,	0, EG_V_SQ_ALU_WORD1_OP2_SQ_OP2_INST_NOP, tgsi_unsupported},
	{TGSI_OPCODE_ENDSWITCH,	0, EG_V_SQ_ALU_WORD1_OP2_SQ_OP2_INST_NOP, tgsi_unsupported},
	{TGSI_OPCODE_LAST,	0, EG_V_SQ_ALU_WORD1_OP2_SQ_OP2_INST_NOP, tgsi_unsupported},
};<|MERGE_RESOLUTION|>--- conflicted
+++ resolved
@@ -818,11 +818,7 @@
 		output[i].swizzle_y = 1;
 		output[i].swizzle_z = 2;
 		output[i].swizzle_w = 3;
-<<<<<<< HEAD
-=======
 		output[i].burst_count = 1;
-		output[i].barrier = 1;
->>>>>>> c0ad70ae
 		output[i].type = V_SQ_CF_ALLOC_EXPORT_WORD0_SQ_EXPORT_PARAM;
 		output[i].array_base = i - pos0;
 		switch (ctx.type) {
@@ -884,11 +880,7 @@
 			output[i].swizzle_y = 1;
 			output[i].swizzle_z = 2;
 			output[i].swizzle_w = 3;
-<<<<<<< HEAD
-=======
 			output[i].burst_count = 1;
-			output[i].barrier = 1;
->>>>>>> c0ad70ae
 			output[i].type = V_SQ_CF_ALLOC_EXPORT_WORD0_SQ_EXPORT_PARAM;
 			output[i].array_base = 0;
 			noutput++;
@@ -903,11 +895,7 @@
 		output[0].swizzle_y = 7;
 		output[0].swizzle_z = 7;
 		output[0].swizzle_w = 7;
-<<<<<<< HEAD
-=======
 		output[0].burst_count = 1;
-		output[0].barrier = 1;
->>>>>>> c0ad70ae
 		output[0].type = V_SQ_CF_ALLOC_EXPORT_WORD0_SQ_EXPORT_PIXEL;
 		output[0].array_base = 0;
 		noutput++;
