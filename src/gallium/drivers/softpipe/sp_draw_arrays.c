/**************************************************************************
 * 
 * Copyright 2007 Tungsten Graphics, Inc., Cedar Park, Texas.
 * All Rights Reserved.
 * 
 * Permission is hereby granted, free of charge, to any person obtaining a
 * copy of this software and associated documentation files (the
 * "Software"), to deal in the Software without restriction, including
 * without limitation the rights to use, copy, modify, merge, publish,
 * distribute, sub license, and/or sell copies of the Software, and to
 * permit persons to whom the Software is furnished to do so, subject to
 * the following conditions:
 * 
 * The above copyright notice and this permission notice (including the
 * next paragraph) shall be included in all copies or substantial portions
 * of the Software.
 * 
 * THE SOFTWARE IS PROVIDED "AS IS", WITHOUT WARRANTY OF ANY KIND, EXPRESS
 * OR IMPLIED, INCLUDING BUT NOT LIMITED TO THE WARRANTIES OF
 * MERCHANTABILITY, FITNESS FOR A PARTICULAR PURPOSE AND NON-INFRINGEMENT.
 * IN NO EVENT SHALL TUNGSTEN GRAPHICS AND/OR ITS SUPPLIERS BE LIABLE FOR
 * ANY CLAIM, DAMAGES OR OTHER LIABILITY, WHETHER IN AN ACTION OF CONTRACT,
 * TORT OR OTHERWISE, ARISING FROM, OUT OF OR IN CONNECTION WITH THE
 * SOFTWARE OR THE USE OR OTHER DEALINGS IN THE SOFTWARE.
 * 
 **************************************************************************/

/* Author:
 *    Brian Paul
 *    Keith Whitwell
 */


#include "pipe/p_defines.h"
#include "pipe/p_context.h"
#include "pipe/internal/p_winsys_screen.h"
#include "pipe/p_inlines.h"
#include "util/u_prim.h"

#include "sp_context.h"
#include "sp_query.h"
#include "sp_state.h"

#include "draw/draw_context.h"



static void
softpipe_map_constant_buffers(struct softpipe_context *sp)
{
   struct pipe_winsys *ws = sp->pipe.winsys;
   uint i, vssize, gssize;

   for (i = 0; i < PIPE_SHADER_TYPES; i++) {
      if (sp->constants[i].buffer && sp->constants[i].buffer->size)
         sp->mapped_constants[i] = ws->buffer_map(ws, sp->constants[i].buffer,
                                                  PIPE_BUFFER_USAGE_CPU_READ);
   }

   if (sp->constants[PIPE_SHADER_VERTEX].buffer)
      vssize = sp->constants[PIPE_SHADER_VERTEX].buffer->size;
   else
      vssize = 0;

   if (sp->constants[PIPE_SHADER_GEOMETRY].buffer)
      gssize = sp->constants[PIPE_SHADER_GEOMETRY].buffer->size;
   else
      gssize = 0;

   draw_set_mapped_constant_buffer(sp->draw, PIPE_SHADER_VERTEX,
                                   sp->mapped_constants[PIPE_SHADER_VERTEX],
                                   vssize);
   draw_set_mapped_constant_buffer(sp->draw, PIPE_SHADER_GEOMETRY,
                                   sp->mapped_constants[PIPE_SHADER_GEOMETRY],
                                   gssize);
}


static void
softpipe_unmap_constant_buffers(struct softpipe_context *sp)
{
   struct pipe_winsys *ws = sp->pipe.winsys;
   uint i;

   /* really need to flush all prims since the vert/frag shaders const buffers
    * are going away now.
    */
   draw_flush(sp->draw);

   draw_set_mapped_constant_buffer(sp->draw, PIPE_SHADER_VERTEX, NULL, 0);
   draw_set_mapped_constant_buffer(sp->draw, PIPE_SHADER_GEOMETRY, NULL, 0);

   for (i = 0; i < PIPE_SHADER_TYPES; i++) {
      if (sp->constants[i].buffer && sp->constants[i].buffer->size)
         ws->buffer_unmap(ws, sp->constants[i].buffer);
      sp->mapped_constants[i] = NULL;
   }
}


<<<<<<< HEAD
void
softpipe_draw_arrays(struct pipe_context *pipe, unsigned mode,
                     unsigned start, unsigned count)
{
   softpipe_draw_elements(pipe, NULL, 0, mode, start, count);
}


/**
 * Draw vertex arrays, with optional indexing.
 * Basically, map the vertex buffers (and drawing surfaces), then hand off
 * the drawing to the 'draw' module.
 */
void
=======
/**
 * Draw vertex arrays, with optional indexing.
 * Basically, map the vertex buffers (and drawing surfaces), then hand off
 * the drawing to the 'draw' module.
 */
static boolean
softpipe_draw_range_elements_instanced(struct pipe_context *pipe,
                                       struct pipe_buffer *indexBuffer,
                                       unsigned indexSize,
                                       unsigned minIndex,
                                       unsigned maxIndex,
                                       unsigned mode,
                                       unsigned start,
                                       unsigned count,
                                       unsigned startInstance,
                                       unsigned instanceCount);


boolean
softpipe_draw_arrays(struct pipe_context *pipe, unsigned mode,
                     unsigned start, unsigned count)
{
   return softpipe_draw_range_elements_instanced(pipe,
                                                 NULL,
                                                 0,
                                                 0,
                                                 0xffffffff,
                                                 mode,
                                                 start,
                                                 count,
                                                 0,
                                                 1);
}


boolean
>>>>>>> ea0cc47a
softpipe_draw_range_elements(struct pipe_context *pipe,
                             struct pipe_buffer *indexBuffer,
                             unsigned indexSize,
                             unsigned min_index,
                             unsigned max_index,
                             unsigned mode, unsigned start, unsigned count)
{
   return softpipe_draw_range_elements_instanced(pipe,
                                                 indexBuffer,
                                                 indexSize,
                                                 min_index,
                                                 max_index,
                                                 mode,
                                                 start,
                                                 count,
                                                 0,
                                                 1);
}


boolean
softpipe_draw_elements(struct pipe_context *pipe,
                       struct pipe_buffer *indexBuffer,
                       unsigned indexSize,
                       unsigned mode, unsigned start, unsigned count)
{
   return softpipe_draw_range_elements_instanced(pipe,
                                                 indexBuffer,
                                                 indexSize,
                                                 0,
                                                 0xffffffff,
                                                 mode,
                                                 start,
                                                 count,
                                                 0,
                                                 1);
}

void
softpipe_draw_arrays_instanced(struct pipe_context *pipe,
                               unsigned mode,
                               unsigned start,
                               unsigned count,
                               unsigned startInstance,
                               unsigned instanceCount)
{
   softpipe_draw_range_elements_instanced(pipe,
                                          NULL,
                                          0,
                                          0,
                                          0xffffffff,
                                          mode,
                                          start,
                                          count,
                                          startInstance,
                                          instanceCount);
}

void
softpipe_draw_elements_instanced(struct pipe_context *pipe,
                                 struct pipe_buffer *indexBuffer,
                                 unsigned indexSize,
                                 unsigned mode,
                                 unsigned start,
                                 unsigned count,
                                 unsigned startInstance,
                                 unsigned instanceCount)
{
   softpipe_draw_range_elements_instanced(pipe,
                                          indexBuffer,
                                          indexSize,
                                          0,
                                          0xffffffff,
                                          mode,
                                          start,
                                          count,
                                          startInstance,
                                          instanceCount);
}

static boolean
softpipe_draw_range_elements_instanced(struct pipe_context *pipe,
                                       struct pipe_buffer *indexBuffer,
                                       unsigned indexSize,
                                       unsigned minIndex,
                                       unsigned maxIndex,
                                       unsigned mode,
                                       unsigned start,
                                       unsigned count,
                                       unsigned startInstance,
                                       unsigned instanceCount)
{
   struct softpipe_context *sp = softpipe_context(pipe);
   struct draw_context *draw = sp->draw;
   unsigned i;

   if (!softpipe_check_render_cond(sp))
      return;

   sp->reduced_api_prim = u_reduced_prim(mode);

   if (sp->dirty) {
      softpipe_update_derived(sp);
   }

   softpipe_map_transfers(sp);
   softpipe_map_constant_buffers(sp);

   /* Map vertex buffers */
   for (i = 0; i < sp->num_vertex_buffers; i++) {
      void *buf;

      buf = pipe_buffer_map(pipe->screen,
                            sp->vertex_buffer[i].buffer,
                            PIPE_BUFFER_USAGE_CPU_READ);
      draw_set_mapped_vertex_buffer(draw, i, buf);
   }

   /* Map index buffer, if present */
   if (indexBuffer) {
      void *mapped_indexes;

      mapped_indexes = pipe_buffer_map(pipe->screen,
                                       indexBuffer,
                                       PIPE_BUFFER_USAGE_CPU_READ);
      draw_set_mapped_element_buffer_range(draw,
                                           indexSize,
                                           minIndex,
                                           maxIndex,
                                           mapped_indexes);
   } else {
      /* no index/element buffer */
      draw_set_mapped_element_buffer_range(draw,
                                           0,
                                           start,
                                           start + count - 1,
                                           NULL);
   }

   /* draw! */
   draw_arrays_instanced(draw, mode, start, count, startInstance, instanceCount);

   /* unmap vertex/index buffers - will cause draw module to flush */
   for (i = 0; i < sp->num_vertex_buffers; i++) {
      draw_set_mapped_vertex_buffer(draw, i, NULL);
      pipe_buffer_unmap(pipe->screen, sp->vertex_buffer[i].buffer);
   }
   if (indexBuffer) {
      draw_set_mapped_element_buffer(draw, 0, NULL);
      pipe_buffer_unmap(pipe->screen, indexBuffer);
   }

   /* Note: leave drawing surfaces mapped */
   softpipe_unmap_constant_buffers(sp);

   sp->dirty_render_cache = TRUE;
<<<<<<< HEAD
}


void
softpipe_draw_elements(struct pipe_context *pipe,
                       struct pipe_buffer *indexBuffer,
                       unsigned indexSize,
                       unsigned mode, unsigned start, unsigned count)
{
   softpipe_draw_range_elements( pipe, indexBuffer,
                                 indexSize,
                                 0, 0xffffffff,
                                 mode, start, count );
=======

   return TRUE;
>>>>>>> ea0cc47a
}<|MERGE_RESOLUTION|>--- conflicted
+++ resolved
@@ -98,28 +98,12 @@
 }
 
 
-<<<<<<< HEAD
-void
-softpipe_draw_arrays(struct pipe_context *pipe, unsigned mode,
-                     unsigned start, unsigned count)
-{
-   softpipe_draw_elements(pipe, NULL, 0, mode, start, count);
-}
-
-
 /**
  * Draw vertex arrays, with optional indexing.
  * Basically, map the vertex buffers (and drawing surfaces), then hand off
  * the drawing to the 'draw' module.
  */
-void
-=======
-/**
- * Draw vertex arrays, with optional indexing.
- * Basically, map the vertex buffers (and drawing surfaces), then hand off
- * the drawing to the 'draw' module.
- */
-static boolean
+static void
 softpipe_draw_range_elements_instanced(struct pipe_context *pipe,
                                        struct pipe_buffer *indexBuffer,
                                        unsigned indexSize,
@@ -132,25 +116,24 @@
                                        unsigned instanceCount);
 
 
-boolean
+void
 softpipe_draw_arrays(struct pipe_context *pipe, unsigned mode,
                      unsigned start, unsigned count)
 {
-   return softpipe_draw_range_elements_instanced(pipe,
-                                                 NULL,
-                                                 0,
-                                                 0,
-                                                 0xffffffff,
-                                                 mode,
-                                                 start,
-                                                 count,
-                                                 0,
-                                                 1);
-}
-
-
-boolean
->>>>>>> ea0cc47a
+   softpipe_draw_range_elements_instanced(pipe,
+                                          NULL,
+                                          0,
+                                          0,
+                                          0xffffffff,
+                                          mode,
+                                          start,
+                                          count,
+                                          0,
+                                          1);
+}
+
+
+void
 softpipe_draw_range_elements(struct pipe_context *pipe,
                              struct pipe_buffer *indexBuffer,
                              unsigned indexSize,
@@ -158,35 +141,35 @@
                              unsigned max_index,
                              unsigned mode, unsigned start, unsigned count)
 {
-   return softpipe_draw_range_elements_instanced(pipe,
-                                                 indexBuffer,
-                                                 indexSize,
-                                                 min_index,
-                                                 max_index,
-                                                 mode,
-                                                 start,
-                                                 count,
-                                                 0,
-                                                 1);
-}
-
-
-boolean
+   softpipe_draw_range_elements_instanced(pipe,
+                                          indexBuffer,
+                                          indexSize,
+                                          min_index,
+                                          max_index,
+                                          mode,
+                                          start,
+                                          count,
+                                          0,
+                                          1);
+}
+
+
+void
 softpipe_draw_elements(struct pipe_context *pipe,
                        struct pipe_buffer *indexBuffer,
                        unsigned indexSize,
                        unsigned mode, unsigned start, unsigned count)
 {
-   return softpipe_draw_range_elements_instanced(pipe,
-                                                 indexBuffer,
-                                                 indexSize,
-                                                 0,
-                                                 0xffffffff,
-                                                 mode,
-                                                 start,
-                                                 count,
-                                                 0,
-                                                 1);
+   softpipe_draw_range_elements_instanced(pipe,
+                                          indexBuffer,
+                                          indexSize,
+                                          0,
+                                          0xffffffff,
+                                          mode,
+                                          start,
+                                          count,
+                                          0,
+                                          1);
 }
 
 void
@@ -231,7 +214,7 @@
                                           instanceCount);
 }
 
-static boolean
+static void
 softpipe_draw_range_elements_instanced(struct pipe_context *pipe,
                                        struct pipe_buffer *indexBuffer,
                                        unsigned indexSize,
@@ -307,22 +290,4 @@
    softpipe_unmap_constant_buffers(sp);
 
    sp->dirty_render_cache = TRUE;
-<<<<<<< HEAD
-}
-
-
-void
-softpipe_draw_elements(struct pipe_context *pipe,
-                       struct pipe_buffer *indexBuffer,
-                       unsigned indexSize,
-                       unsigned mode, unsigned start, unsigned count)
-{
-   softpipe_draw_range_elements( pipe, indexBuffer,
-                                 indexSize,
-                                 0, 0xffffffff,
-                                 mode, start, count );
-=======
-
-   return TRUE;
->>>>>>> ea0cc47a
 }