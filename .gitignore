--- conflicted
+++ resolved
@@ -10,15 +10,12 @@
 depend.bak
 lib
 lib64
-<<<<<<< HEAD
 configure
 autom4te.cache
 aclocal.m4
 config.log
 config.status
 cscope*
-=======
 .sconsign*
 config.py
-build
->>>>>>> e6887a57
+build